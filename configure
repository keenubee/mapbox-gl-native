--- conflicted
+++ resolved
@@ -24,10 +24,10 @@
         ZLIB_VERSION=system
         BOOST_VERSION=system
         ;;
-<<<<<<< HEAD
     'android')
         SQLITE_VERSION=3.8.6
         LIBPNG_VERSION=1.6.13
+        LIBJPEG_VERSION=v8d
         OPENSSL_VERSION=1.0.1i
         LIBCURL_VERSION=7.38.0
         LIBUV_VERSION=0.11.29
@@ -36,8 +36,6 @@
         NUNICODE_VERSION=1.4
         LIBZIP_VERSION=0.11.2
         ;;
-=======
->>>>>>> 4c93c6cc
     *)
         GLFW_VERSION=a21f2377
         SQLITE_VERSION=system
