#include <mbgl/storage/http_request_baton.hpp>
#include <mbgl/util/uv-messenger.h>
#include <mbgl/util/time.hpp>
#ifdef __ANDROID__
    #include "../../android/cpp/NativeMapView.hpp"
#endif

#include <uv.h>
#include <curl/curl.h>

#include <queue>
#include <cassert>
#include <cstring>

// This file contains code from http://curl.haxx.se/libcurl/c/multi-uv.html:

/***************************************************************************
 *                                  _   _ ____  _
 *  Project                     ___| | | |  _ \| |
 *                             / __| | | | |_) | |
 *                            | (__| |_| |  _ <| |___
 *                             \___|\___/|_| \_\_____|
 *
 * Copyright (C) 1998 - 2014, Daniel Stenberg, <daniel@haxx.se>, et al.
 *
 * This software is licensed as described in the file COPYING, which
 * you should have received as part of this distribution. The terms
 * are also available at http://curl.haxx.se/docs/copyright.html.
 *
 * You may opt to use, copy, modify, merge, publish, distribute and/or sell
 * copies of the Software, and permit persons to whom the Software is
 * furnished to do so, under the terms of the COPYING file.
 *
 * This software is distributed on an "AS IS" basis, WITHOUT WARRANTY OF ANY
 * KIND, either express or implied.
 *
 ***************************************************************************/

/* Example application code using the multi socket interface to download
   multiple files at once, but instead of using curl_multi_perform and
   curl_multi_wait, which uses select(), we use libuv.
   It supports epoll, kqueue, etc. on unixes and fast IO completion ports on
   Windows, which means, it should be very fast on all platforms..

   Written by Clemens Gruber, based on an outdated example from uvbook and
   some tests from libuv.

   Requires libuv and (of course) libcurl.

   See http://nikhilm.github.com/uvbook/ for more information on libuv.
*/

// Handles the request thread + messaging to the thread.
static uv_once_t once;
static uv_loop_t *loop = nullptr;
static uv_messenger_t start_messenger;
static uv_messenger_t stop_messenger;
static uv_thread_t thread;
static unsigned long thread_id;

// Used as the CURL timer function to periodically check for socket updates.
static uv_timer_t timeout;

// CURL multi handle that we use to request multiple URLs at the same time, without having to block
// and spawn threads.
static CURLM *multi = nullptr;

// CURL share handles are used for sharing session state (e.g.)
static uv_mutex_t share_mutex;
static CURLSH *share = nullptr;

// A queue that we use for storing resuable CURL easy handles to avoid creating and destroying them
// all the time.
static std::queue<CURL *> handles;

namespace mbgl {

struct Context {
    const util::ptr<HTTPRequestBaton> baton;
    CURL *handle = nullptr;
    curl_slist *headers = nullptr;

    Context(const util::ptr<HTTPRequestBaton> &baton_) : baton(baton_) {
        assert(baton);
        baton->ptr = this;

        if (!handles.empty()) {
            handle = handles.front();
            handles.pop();
        } else {
            handle = curl_easy_init();
        }
    }

    ~Context() {
        baton->ptr = nullptr;

        if (headers) {
            curl_slist_free_all(headers);
            headers = nullptr;
        }

        CURLMcode error = curl_multi_remove_handle(multi, handle);
        if (error != CURLM_OK) {
            baton->response = std::unique_ptr<Response>(new Response());
            baton->response->code = -1;
            baton->response->message = curl_multi_strerror(error);
        }

        curl_easy_setopt(handle, CURLOPT_PRIVATE, nullptr);
        curl_easy_reset(handle);
        handles.push(handle);
        handle = nullptr;

        if (baton->async) {
            uv_async_send(baton->async);
            baton->async = nullptr;
        }
    }
};

struct Socket {
private:
    uv_poll_t poll_handle;

public:
    const curl_socket_t sockfd = 0;

public:
    Socket(curl_socket_t sockfd_) : sockfd(sockfd_) {
        uv_poll_init_socket(loop, &poll_handle, sockfd);
        poll_handle.data = this;
    }

    void start(int events, uv_poll_cb cb) {
        uv_poll_start(&poll_handle, events, cb);
    }

    void stop() {
        assert(poll_handle.data);
        poll_handle.data = nullptr;
        uv_poll_stop(&poll_handle);
        uv_close((uv_handle_t *)&poll_handle, [](uv_handle_t *handle) {
            delete (Socket *)handle->data;
        });
    }

private:
    // Make the destructor private to ensure that we can only close the Socket
    // with stop(), and disallow manual deletion.
    ~Socket() {
        assert(!poll_handle.data);
    }
};

// Locks the CURL share handle
void curl_share_lock(CURL *, curl_lock_data, curl_lock_access, void *) {
    uv_mutex_lock(&share_mutex);
}

// Unlocks the CURL share handle
void curl_share_unlock(CURL *, curl_lock_data, void *) {
    uv_mutex_unlock(&share_mutex);
}

void check_multi_info() {
    CURLMsg *message = nullptr;
    int pending = 0;

    while ((message = curl_multi_info_read(multi, &pending))) {
        switch (message->msg) {
        case CURLMSG_DONE: {
            Context *context = nullptr;
            curl_easy_getinfo(message->easy_handle, CURLINFO_PRIVATE, (char *)&context);
            assert(context);

            auto baton = context->baton;

            // This request is complete. We are removing the pointer to the CURL easy handle again
            // to prevent this request from getting canceled.
            context->baton->ptr = nullptr;

            // Add human-readable error code
            if (message->data.result != CURLE_OK) {
                baton->response->message = curl_easy_strerror(message->data.result);
                baton->response->code = -1;

                switch (message->data.result) {
                    case CURLE_COULDNT_RESOLVE_PROXY:
                    case CURLE_COULDNT_RESOLVE_HOST:
                    case CURLE_COULDNT_CONNECT:
                        baton->type = HTTPResponseType::ConnectionError;
                        break;

                    case CURLE_OPERATION_TIMEDOUT:
                        baton->type = HTTPResponseType::TemporaryError;
                        break;

                    default:
                        baton->type = HTTPResponseType::PermanentError;
                }
            } else {
                long code = 0;
                curl_easy_getinfo(message->easy_handle, CURLINFO_RESPONSE_CODE, &code);

                if (code != 304) {
                    baton->response->code = code;
                }

                if (code == 304) {
                    baton->type = HTTPResponseType::NotModified;
                } else if (code == 200) {
                    baton->type = HTTPResponseType::Successful;
                } else if (code >= 500 && code < 600) {
                    baton->type = HTTPResponseType::TemporaryError;
                } else if (code >= 400 && code < 500) {
                    baton->type = HTTPResponseType::PermanentError;
                } else {
                    assert(!"code must be either 200 or 304");
                }
            }

            delete context;
        } break;

        default:
            // This should never happen, because there are no other message types.
            throw std::runtime_error("CURLMSG returned unknown message type");
        }
    }
}

void curl_perform(uv_poll_t *req, int /* status */, int events) {
    int flags = 0;

    uv_timer_stop(&timeout);

    if (events & UV_READABLE) {
        flags |= CURL_CSELECT_IN;
    }
    if (events & UV_WRITABLE) {
        flags |= CURL_CSELECT_OUT;
    }

    Socket *context = (Socket *)req->data;
    int running_handles = 0;
    curl_multi_socket_action(multi, context->sockfd, flags, &running_handles);

    check_multi_info();
}

int handle_socket(CURL * /* handle */, curl_socket_t s, int action, void * /* userp */, void *socketp) {
    Socket *socket = (Socket *)socketp;
    if (!socket && action != CURL_POLL_REMOVE) {
        socket = new Socket(s);
        curl_multi_assign(multi, s, (void *)socket);
    }

    switch (action) {
    case CURL_POLL_IN:
        socket->start(UV_READABLE, curl_perform);
        break;
    case CURL_POLL_OUT:
        socket->start(UV_WRITABLE, curl_perform);
        break;
    case CURL_POLL_REMOVE:
        if (socket) {
            socket->stop();
            curl_multi_assign(multi, s, NULL);
        }
        break;
    default:
        abort();
    }

    return 0;
}

#if UV_VERSION_MAJOR == 0 && UV_VERSION_MINOR <= 10
void on_timeout(uv_timer_t * /* req */, int /* status */) {
#else
void on_timeout(uv_timer_t * /* req */) {
#endif
    int running_handles;
    CURLMcode error = curl_multi_socket_action(multi, CURL_SOCKET_TIMEOUT, 0, &running_handles);
    if (error != CURLM_OK) {
        throw std::runtime_error(std::string("CURL multi error: ") + curl_multi_strerror(error));
    }

    check_multi_info();
}

void start_timeout(CURLM * /* multi */, long timeout_ms, void * /* userp */) {
    if (timeout_ms <= 0) {
<<<<<<< HEAD
#if UV_VERSION_MAJOR == 0 && UV_VERSION_MINOR <= 10
        on_timeout(&timeout, 0);
#else
        on_timeout(&timeout);
#endif
    } else {
        uv_timer_start(&timeout, on_timeout, timeout_ms, 0);
=======
        timeout_ms = 1; /* 0 means directly call socket_action, but we'll do it in a bit */
>>>>>>> 9038e963
    }
    uv_timer_start(&timeout, on_timeout, timeout_ms, 0);
}

void thread_init(void *) {
#ifdef __APPLE__
    pthread_setname_np("CURL");
#endif
    thread_id = uv_thread_self();

    if (curl_global_init(CURL_GLOBAL_ALL)) {
        throw std::runtime_error("Could not init cURL");
    }

    uv_timer_init(loop, &timeout);

    CURLSHcode share_error;
    share = curl_share_init();

    share_error = curl_share_setopt(share, CURLSHOPT_LOCKFUNC, curl_share_lock);
    if (share_error != CURLSHE_OK) {
        throw std::runtime_error(std::string("CURL share error: ") + curl_share_strerror(share_error));
    }

    share_error = curl_share_setopt(share, CURLSHOPT_UNLOCKFUNC, curl_share_unlock);
    if (share_error != CURLSHE_OK) {
        throw std::runtime_error(std::string("CURL share error: ") + curl_share_strerror(share_error));
    }

    CURLMcode multi_error;
    multi = curl_multi_init();

    multi_error = curl_multi_setopt(multi, CURLMOPT_SOCKETFUNCTION, handle_socket);
    if (multi_error != CURLM_OK) {
        throw std::runtime_error(std::string("CURL multi error: ") + curl_multi_strerror(multi_error));
    }
    multi_error = curl_multi_setopt(multi, CURLMOPT_TIMERFUNCTION, start_timeout);
    if (multi_error != CURLM_OK) {
        throw std::runtime_error(std::string("CURL multi error: ") + curl_multi_strerror(multi_error));
    }

    // Main event loop. This will not return until the request loop is terminated.
    uv_run(loop, UV_RUN_DEFAULT);

    curl_multi_cleanup(multi);
    multi = nullptr;

    curl_share_cleanup(share);
    share = nullptr;

    thread_id = -1;
}

// This function is called when we have new data for a request. We just append it to the string
// containing the previous data.
size_t curl_write_cb(void *const contents, const size_t size, const size_t nmemb, void *const userp) {
    auto &response = *(std::unique_ptr<Response> *)userp;
    assert(response);
    response->data.append((char *)contents, size * nmemb);
    return size * nmemb;
}

// Compares the beginning of the (non-zero-terminated!) data buffer with the (zero-terminated!)
// header string. If the data buffer contains the header string at the beginning, it returns
// the length of the header string == begin of the value, otherwise it returns npos.
// The comparison of the header is ASCII-case-insensitive.
size_t header_matches(const char *const header, const char *const buffer, const size_t length) {
    const size_t header_length = strlen(header);
    if (length < header_length) return std::string::npos;
    size_t i = 0;
    while (i < length && i < header_length && std::tolower(buffer[i]) == header[i]) {
        i++;
    }
    return i == header_length ? i : std::string::npos;
}

size_t curl_header_cb(char * const buffer, const size_t size, const size_t nmemb, void *const userp) {
    const size_t length = size * nmemb;

    auto &response = *(std::unique_ptr<Response> *)userp;
    assert(response);

    size_t begin = std::string::npos;
    if ((begin = header_matches("last-modified: ", buffer, length)) != std::string::npos) {
        // Always overwrite the modification date; We might already have a value here from the
        // Date header, but this one is more accurate.
        const std::string value { buffer + begin, length - begin - 2 }; // remove \r\n
        response->modified = curl_getdate(value.c_str(), nullptr);
    } else if ((begin = header_matches("etag: ", buffer, length)) != std::string::npos) {
        response->etag = { buffer + begin, length - begin - 2 }; // remove \r\n
    } else if ((begin = header_matches("cache-control: ", buffer, length)) != std::string::npos) {
        const std::string value { buffer + begin, length - begin - 2 }; // remove \r\n
        response->expires = Response::parseCacheControl(value.c_str());
    }

    return length;
}

// This function must run in the CURL thread.
void start_request(void *const ptr) {
    assert(uv_thread_self() == thread_id);

    // The Context object stores information that we need to retain throughout the request, such
    // as the actual CURL easy handle, the baton, and the list of headers. The Context itself is
    // stored in both the CURL easy handle's PRIVATE field, and the baton's `ptr` field.
    auto context = new Context(*(util::ptr<HTTPRequestBaton> *)ptr);
    delete (util::ptr<HTTPRequestBaton> *)ptr;

    if (context->baton->response) {
        if (!context->baton->response->etag.empty()) {
            const std::string header = std::string("If-None-Match: ") + context->baton->response->etag;
            context->headers = curl_slist_append(context->headers, header.c_str());
        } else if (context->baton->response->modified) {
            const std::string time =
                std::string("If-Modified-Since: ") + util::rfc1123(context->baton->response->modified);
            context->headers = curl_slist_append(context->headers, time.c_str());
        }
    }

    if (context->headers) {
        curl_easy_setopt(context->handle, CURLOPT_HTTPHEADER, context->headers);
    }

    if (!context->baton->response) {
        context->baton->response = std::unique_ptr<Response>(new Response());
    }

#ifndef __ANDROID__
    std::string ca_path = "ca-bundle.crt";
#else
    std::string ca_path = mbgl::android::cache_path + "/ca-bundle.crt";
#endif

    // Carry on the shared pointer in the private information of the CURL handle.
<<<<<<< HEAD
    curl_easy_setopt(handle, CURLOPT_PRIVATE, context.release());
    curl_easy_setopt(handle, CURLOPT_CAINFO, ca_path.c_str());
    curl_easy_setopt(handle, CURLOPT_URL, baton->path.c_str());
    curl_easy_setopt(handle, CURLOPT_WRITEFUNCTION, curl_write_cb);
    curl_easy_setopt(handle, CURLOPT_WRITEDATA, &baton->response->data);
    curl_easy_setopt(handle, CURLOPT_HEADERFUNCTION, curl_header_cb);
    curl_easy_setopt(handle, CURLOPT_HEADERDATA, baton->response.get());
    curl_easy_setopt(handle, CURLOPT_ACCEPT_ENCODING, "gzip, deflate");
    curl_easy_setopt(handle, CURLOPT_SHARE, share);
=======
    curl_easy_setopt(context->handle, CURLOPT_PRIVATE, context);
    curl_easy_setopt(context->handle, CURLOPT_CAINFO, "ca-bundle.crt");
    curl_easy_setopt(context->handle, CURLOPT_FOLLOWLOCATION, 1);
    curl_easy_setopt(context->handle, CURLOPT_URL, context->baton->path.c_str());
    curl_easy_setopt(context->handle, CURLOPT_WRITEFUNCTION, curl_write_cb);
    curl_easy_setopt(context->handle, CURLOPT_WRITEDATA, &context->baton->response);
    curl_easy_setopt(context->handle, CURLOPT_HEADERFUNCTION, curl_header_cb);
    curl_easy_setopt(context->handle, CURLOPT_HEADERDATA, &context->baton->response);
    curl_easy_setopt(context->handle, CURLOPT_ACCEPT_ENCODING, "gzip, deflate");
    curl_easy_setopt(context->handle, CURLOPT_SHARE, share);
>>>>>>> 9038e963

    // Start requesting the information.
    curl_multi_add_handle(multi, context->handle);
}

// This function must run in the CURL thread.
void stop_request(void *const ptr) {
    assert(uv_thread_self() == thread_id);
    auto baton = *(util::ptr<HTTPRequestBaton> *)ptr;
    delete (util::ptr<HTTPRequestBaton> *)ptr;
    assert(baton);

    if (baton->async) {
        baton->type = HTTPResponseType::Canceled;

        assert(baton->ptr);

        // We can still stop the request because it is still in progress.
        delete (Context *)baton->ptr;
        assert(!baton->ptr);
    } else {
        // If the async handle is gone, it means that the actual request has been completed before
        // we got a chance to cancel it. In this case, this is a no-op. It is likely that
        // the pointer below is the last lifeline of the HTTPRequestBaton. This means we're going
        // to delete the HTTPRequestBaton in the current (CURL) thread.
    }
}

void create_thread() {
    uv_mutex_init(&share_mutex);
#if UV_VERSION_MAJOR == 0 && UV_VERSION_MINOR <= 10
    loop = uv_loop_new();
#else
    loop = new uv_loop_t;
    uv_loop_init(loop);
#endif
    uv_messenger_init(loop, &start_messenger, start_request);
    uv_messenger_init(loop, &stop_messenger, stop_request);
    uv_thread_create(&thread, thread_init, nullptr);
}

// This function must be run from the main thread (== where the HTTPRequestBaton was created)
void HTTPRequestBaton::start(const util::ptr<HTTPRequestBaton> &ptr) {
    assert(uv_thread_self() == ptr->thread_id);
    uv_once(&once, create_thread);
    uv_messenger_send(&start_messenger, new util::ptr<HTTPRequestBaton>(ptr));
}

// This function must be run from the main thread (== where the HTTPRequestBaton was created)
void HTTPRequestBaton::stop(const util::ptr<HTTPRequestBaton> &ptr) {
    assert(uv_thread_self() == ptr->thread_id);
    uv_once(&once, create_thread);
    uv_messenger_send(&stop_messenger, new util::ptr<HTTPRequestBaton>(ptr));
}

}<|MERGE_RESOLUTION|>--- conflicted
+++ resolved
@@ -292,17 +292,7 @@
 
 void start_timeout(CURLM * /* multi */, long timeout_ms, void * /* userp */) {
     if (timeout_ms <= 0) {
-<<<<<<< HEAD
-#if UV_VERSION_MAJOR == 0 && UV_VERSION_MINOR <= 10
-        on_timeout(&timeout, 0);
-#else
-        on_timeout(&timeout);
-#endif
-    } else {
-        uv_timer_start(&timeout, on_timeout, timeout_ms, 0);
-=======
         timeout_ms = 1; /* 0 means directly call socket_action, but we'll do it in a bit */
->>>>>>> 9038e963
     }
     uv_timer_start(&timeout, on_timeout, timeout_ms, 0);
 }
@@ -437,19 +427,8 @@
 #endif
 
     // Carry on the shared pointer in the private information of the CURL handle.
-<<<<<<< HEAD
-    curl_easy_setopt(handle, CURLOPT_PRIVATE, context.release());
-    curl_easy_setopt(handle, CURLOPT_CAINFO, ca_path.c_str());
-    curl_easy_setopt(handle, CURLOPT_URL, baton->path.c_str());
-    curl_easy_setopt(handle, CURLOPT_WRITEFUNCTION, curl_write_cb);
-    curl_easy_setopt(handle, CURLOPT_WRITEDATA, &baton->response->data);
-    curl_easy_setopt(handle, CURLOPT_HEADERFUNCTION, curl_header_cb);
-    curl_easy_setopt(handle, CURLOPT_HEADERDATA, baton->response.get());
-    curl_easy_setopt(handle, CURLOPT_ACCEPT_ENCODING, "gzip, deflate");
-    curl_easy_setopt(handle, CURLOPT_SHARE, share);
-=======
     curl_easy_setopt(context->handle, CURLOPT_PRIVATE, context);
-    curl_easy_setopt(context->handle, CURLOPT_CAINFO, "ca-bundle.crt");
+    curl_easy_setopt(context->handle, CURLOPT_CAINFO, ca_path.c_str());
     curl_easy_setopt(context->handle, CURLOPT_FOLLOWLOCATION, 1);
     curl_easy_setopt(context->handle, CURLOPT_URL, context->baton->path.c_str());
     curl_easy_setopt(context->handle, CURLOPT_WRITEFUNCTION, curl_write_cb);
@@ -457,8 +436,6 @@
     curl_easy_setopt(context->handle, CURLOPT_HEADERFUNCTION, curl_header_cb);
     curl_easy_setopt(context->handle, CURLOPT_HEADERDATA, &context->baton->response);
     curl_easy_setopt(context->handle, CURLOPT_ACCEPT_ENCODING, "gzip, deflate");
-    curl_easy_setopt(context->handle, CURLOPT_SHARE, share);
->>>>>>> 9038e963
 
     // Start requesting the information.
     curl_multi_add_handle(multi, context->handle);
