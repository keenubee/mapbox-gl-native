--- conflicted
+++ resolved
@@ -969,22 +969,17 @@
     }
 }
 
-<<<<<<< HEAD
-- (CGFloat)mapView:(MGLMapView *)mapView alphaForShapeAnnotation:(MGLShape *)annotation {
-    return ([annotation isKindOfClass:[ProgressPolyline class]] ? 0.75: 0.5);
-}
-
 - (NSColor *)mapView:(MGLMapView *)mapView strokeColorForShapeAnnotation:(MGLShape *)annotation {
-    return ([annotation isKindOfClass:[ProgressPolyline class]] ? [NSColor yellowColor] : [NSColor darkGrayColor]);
+    return ([annotation isKindOfClass:[ProgressPolyline class]] ? [[NSColor yellowColor] colorWithAlphaComponent:0.75] : [[NSColor darkGrayColor] colorWithAlphaComponent:0.5]);
 }
 
 - (CGFloat)mapView:(MGLMapView *)mapView lineWidthForPolylineAnnotation:(MGLPolyline *)annotation {
     return ([annotation isKindOfClass:[ProgressPolyline class]] ? 6 : 8);
-=======
+}
+
 - (NSColor *)mapView:(MGLMapView *)mapView fillColorForPolygonAnnotation:(MGLPolygon *)annotation {
     NSColor *color = [[NSColor selectedMenuItemColor] colorUsingColorSpaceName:NSCalibratedRGBColorSpace];
     return [color colorWithAlphaComponent:0.8];
->>>>>>> 0ccc7f51
 }
 
 @end
