--- conflicted
+++ resolved
@@ -703,17 +703,11 @@
 
         _mbglMap->setSourceTileCacheSize(cacheSize);
 
-<<<<<<< HEAD
-        _mbglMap->renderSync();
+        bool needsRerender = _mbglMap->renderSync();
 
         [self updateUserLocationAnnotationView];
-=======
-        bool needsRerender = _mbglMap->renderSync();
-
-        [self updateUserLocationAnnotationView];
 
         _mbglMap->nudgeTransitions(needsRerender);
->>>>>>> f5e38ee2
     }
 }
 
