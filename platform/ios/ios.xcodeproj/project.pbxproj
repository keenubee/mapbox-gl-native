// !$*UTF8*$!
{
	archiveVersion = 1;
	classes = {
	};
	objectVersion = 46;
	objects = {

/* Begin PBXBuildFile section */
		30E578171DAA85520050F07E /* UIImage+MGLAdditions.h in Headers */ = {isa = PBXBuildFile; fileRef = 30E578111DAA7D690050F07E /* UIImage+MGLAdditions.h */; };
		30E578181DAA85520050F07E /* UIImage+MGLAdditions.h in Headers */ = {isa = PBXBuildFile; fileRef = 30E578111DAA7D690050F07E /* UIImage+MGLAdditions.h */; };
		30E578191DAA855E0050F07E /* UIImage+MGLAdditions.mm in Sources */ = {isa = PBXBuildFile; fileRef = 30E578121DAA7D690050F07E /* UIImage+MGLAdditions.mm */; };
		30E5781A1DAA855E0050F07E /* UIImage+MGLAdditions.mm in Sources */ = {isa = PBXBuildFile; fileRef = 30E578121DAA7D690050F07E /* UIImage+MGLAdditions.mm */; };
		350098BB1D480108004B2AF0 /* MGLVectorSource.h in Headers */ = {isa = PBXBuildFile; fileRef = 350098B91D480108004B2AF0 /* MGLVectorSource.h */; settings = {ATTRIBUTES = (Public, ); }; };
		350098BC1D480108004B2AF0 /* MGLVectorSource.h in Headers */ = {isa = PBXBuildFile; fileRef = 350098B91D480108004B2AF0 /* MGLVectorSource.h */; settings = {ATTRIBUTES = (Public, ); }; };
		350098BD1D480108004B2AF0 /* MGLVectorSource.mm in Sources */ = {isa = PBXBuildFile; fileRef = 350098BA1D480108004B2AF0 /* MGLVectorSource.mm */; };
		350098BE1D480108004B2AF0 /* MGLVectorSource.mm in Sources */ = {isa = PBXBuildFile; fileRef = 350098BA1D480108004B2AF0 /* MGLVectorSource.mm */; };
		350098DC1D484E60004B2AF0 /* NSValue+MGLStyleAttributeAdditions.h in Headers */ = {isa = PBXBuildFile; fileRef = 350098DA1D484E60004B2AF0 /* NSValue+MGLStyleAttributeAdditions.h */; };
		350098DD1D484E60004B2AF0 /* NSValue+MGLStyleAttributeAdditions.h in Headers */ = {isa = PBXBuildFile; fileRef = 350098DA1D484E60004B2AF0 /* NSValue+MGLStyleAttributeAdditions.h */; };
		350098DE1D484E60004B2AF0 /* NSValue+MGLStyleAttributeAdditions.mm in Sources */ = {isa = PBXBuildFile; fileRef = 350098DB1D484E60004B2AF0 /* NSValue+MGLStyleAttributeAdditions.mm */; };
		350098DF1D484E60004B2AF0 /* NSValue+MGLStyleAttributeAdditions.mm in Sources */ = {isa = PBXBuildFile; fileRef = 350098DB1D484E60004B2AF0 /* NSValue+MGLStyleAttributeAdditions.mm */; };
		3510FFEA1D6D9C7A00F413B2 /* NSComparisonPredicate+MGLAdditions.h in Headers */ = {isa = PBXBuildFile; fileRef = 3510FFE81D6D9C7A00F413B2 /* NSComparisonPredicate+MGLAdditions.h */; };
		3510FFEB1D6D9C7A00F413B2 /* NSComparisonPredicate+MGLAdditions.h in Headers */ = {isa = PBXBuildFile; fileRef = 3510FFE81D6D9C7A00F413B2 /* NSComparisonPredicate+MGLAdditions.h */; };
		3510FFEC1D6D9C7A00F413B2 /* NSComparisonPredicate+MGLAdditions.mm in Sources */ = {isa = PBXBuildFile; fileRef = 3510FFE91D6D9C7A00F413B2 /* NSComparisonPredicate+MGLAdditions.mm */; };
		3510FFED1D6D9C7A00F413B2 /* NSComparisonPredicate+MGLAdditions.mm in Sources */ = {isa = PBXBuildFile; fileRef = 3510FFE91D6D9C7A00F413B2 /* NSComparisonPredicate+MGLAdditions.mm */; };
		3510FFF01D6D9D8C00F413B2 /* NSExpression+MGLAdditions.h in Headers */ = {isa = PBXBuildFile; fileRef = 3510FFEE1D6D9D8C00F413B2 /* NSExpression+MGLAdditions.h */; };
		3510FFF11D6D9D8C00F413B2 /* NSExpression+MGLAdditions.h in Headers */ = {isa = PBXBuildFile; fileRef = 3510FFEE1D6D9D8C00F413B2 /* NSExpression+MGLAdditions.h */; };
		3510FFF21D6D9D8C00F413B2 /* NSExpression+MGLAdditions.mm in Sources */ = {isa = PBXBuildFile; fileRef = 3510FFEF1D6D9D8C00F413B2 /* NSExpression+MGLAdditions.mm */; };
		3510FFF31D6D9D8C00F413B2 /* NSExpression+MGLAdditions.mm in Sources */ = {isa = PBXBuildFile; fileRef = 3510FFEF1D6D9D8C00F413B2 /* NSExpression+MGLAdditions.mm */; };
		3510FFF91D6DCC4700F413B2 /* NSCompoundPredicate+MGLAdditions.h in Headers */ = {isa = PBXBuildFile; fileRef = 3510FFF71D6DCC4700F413B2 /* NSCompoundPredicate+MGLAdditions.h */; };
		3510FFFA1D6DCC4700F413B2 /* NSCompoundPredicate+MGLAdditions.h in Headers */ = {isa = PBXBuildFile; fileRef = 3510FFF71D6DCC4700F413B2 /* NSCompoundPredicate+MGLAdditions.h */; };
		3510FFFB1D6DCC4700F413B2 /* NSCompoundPredicate+MGLAdditions.mm in Sources */ = {isa = PBXBuildFile; fileRef = 3510FFF81D6DCC4700F413B2 /* NSCompoundPredicate+MGLAdditions.mm */; };
		3510FFFC1D6DCC4700F413B2 /* NSCompoundPredicate+MGLAdditions.mm in Sources */ = {isa = PBXBuildFile; fileRef = 3510FFF81D6DCC4700F413B2 /* NSCompoundPredicate+MGLAdditions.mm */; };
		35136D391D42271A00C20EFD /* MGLBackgroundStyleLayer.mm in Sources */ = {isa = PBXBuildFile; fileRef = 35136D381D42271A00C20EFD /* MGLBackgroundStyleLayer.mm */; };
		35136D3A1D42271A00C20EFD /* MGLBackgroundStyleLayer.mm in Sources */ = {isa = PBXBuildFile; fileRef = 35136D381D42271A00C20EFD /* MGLBackgroundStyleLayer.mm */; };
		35136D3C1D42272500C20EFD /* MGLCircleStyleLayer.mm in Sources */ = {isa = PBXBuildFile; fileRef = 35136D3B1D42272500C20EFD /* MGLCircleStyleLayer.mm */; };
		35136D3D1D42272500C20EFD /* MGLCircleStyleLayer.mm in Sources */ = {isa = PBXBuildFile; fileRef = 35136D3B1D42272500C20EFD /* MGLCircleStyleLayer.mm */; };
		35136D3F1D42273000C20EFD /* MGLLineStyleLayer.mm in Sources */ = {isa = PBXBuildFile; fileRef = 35136D3E1D42273000C20EFD /* MGLLineStyleLayer.mm */; };
		35136D401D42273000C20EFD /* MGLLineStyleLayer.mm in Sources */ = {isa = PBXBuildFile; fileRef = 35136D3E1D42273000C20EFD /* MGLLineStyleLayer.mm */; };
		35136D421D42274500C20EFD /* MGLRasterStyleLayer.mm in Sources */ = {isa = PBXBuildFile; fileRef = 35136D411D42274500C20EFD /* MGLRasterStyleLayer.mm */; };
		35136D431D42274500C20EFD /* MGLRasterStyleLayer.mm in Sources */ = {isa = PBXBuildFile; fileRef = 35136D411D42274500C20EFD /* MGLRasterStyleLayer.mm */; };
		35136D451D42275100C20EFD /* MGLSymbolStyleLayer.mm in Sources */ = {isa = PBXBuildFile; fileRef = 35136D441D42275100C20EFD /* MGLSymbolStyleLayer.mm */; };
		35136D461D42275100C20EFD /* MGLSymbolStyleLayer.mm in Sources */ = {isa = PBXBuildFile; fileRef = 35136D441D42275100C20EFD /* MGLSymbolStyleLayer.mm */; };
		35136D4C1D4277FC00C20EFD /* MGLSource.h in Headers */ = {isa = PBXBuildFile; fileRef = 35136D4A1D4277FC00C20EFD /* MGLSource.h */; settings = {ATTRIBUTES = (Public, ); }; };
		35136D4D1D4277FC00C20EFD /* MGLSource.h in Headers */ = {isa = PBXBuildFile; fileRef = 35136D4A1D4277FC00C20EFD /* MGLSource.h */; settings = {ATTRIBUTES = (Public, ); }; };
		35136D4E1D4277FC00C20EFD /* MGLSource.mm in Sources */ = {isa = PBXBuildFile; fileRef = 35136D4B1D4277FC00C20EFD /* MGLSource.mm */; };
		35136D4F1D4277FC00C20EFD /* MGLSource.mm in Sources */ = {isa = PBXBuildFile; fileRef = 35136D4B1D4277FC00C20EFD /* MGLSource.mm */; };
		35305D481D22AA680007D005 /* NSData+MGLAdditions.mm in Sources */ = {isa = PBXBuildFile; fileRef = 35305D471D22AA450007D005 /* NSData+MGLAdditions.mm */; };
		35305D491D22AA680007D005 /* NSData+MGLAdditions.mm in Sources */ = {isa = PBXBuildFile; fileRef = 35305D471D22AA450007D005 /* NSData+MGLAdditions.mm */; };
		35305D4A1D22AA6A0007D005 /* NSData+MGLAdditions.h in Headers */ = {isa = PBXBuildFile; fileRef = 35305D461D22AA450007D005 /* NSData+MGLAdditions.h */; };
		3538AA1D1D542239008EC33D /* MGLForegroundStyleLayer.h in Headers */ = {isa = PBXBuildFile; fileRef = 3538AA1B1D542239008EC33D /* MGLForegroundStyleLayer.h */; settings = {ATTRIBUTES = (Public, ); }; };
		3538AA1E1D542239008EC33D /* MGLForegroundStyleLayer.h in Headers */ = {isa = PBXBuildFile; fileRef = 3538AA1B1D542239008EC33D /* MGLForegroundStyleLayer.h */; settings = {ATTRIBUTES = (Public, ); }; };
		3538AA1F1D542239008EC33D /* MGLForegroundStyleLayer.m in Sources */ = {isa = PBXBuildFile; fileRef = 3538AA1C1D542239008EC33D /* MGLForegroundStyleLayer.m */; };
		3538AA201D542239008EC33D /* MGLForegroundStyleLayer.m in Sources */ = {isa = PBXBuildFile; fileRef = 3538AA1C1D542239008EC33D /* MGLForegroundStyleLayer.m */; };
		353933F21D3FB753003F57D7 /* MGLCircleStyleLayer.h in Headers */ = {isa = PBXBuildFile; fileRef = 353933F11D3FB753003F57D7 /* MGLCircleStyleLayer.h */; settings = {ATTRIBUTES = (Public, ); }; };
		353933F31D3FB753003F57D7 /* MGLCircleStyleLayer.h in Headers */ = {isa = PBXBuildFile; fileRef = 353933F11D3FB753003F57D7 /* MGLCircleStyleLayer.h */; settings = {ATTRIBUTES = (Public, ); }; };
		353933F51D3FB785003F57D7 /* MGLBackgroundStyleLayer.h in Headers */ = {isa = PBXBuildFile; fileRef = 353933F41D3FB785003F57D7 /* MGLBackgroundStyleLayer.h */; settings = {ATTRIBUTES = (Public, ); }; };
		353933F61D3FB785003F57D7 /* MGLBackgroundStyleLayer.h in Headers */ = {isa = PBXBuildFile; fileRef = 353933F41D3FB785003F57D7 /* MGLBackgroundStyleLayer.h */; settings = {ATTRIBUTES = (Public, ); }; };
		353933F81D3FB79F003F57D7 /* MGLLineStyleLayer.h in Headers */ = {isa = PBXBuildFile; fileRef = 353933F71D3FB79F003F57D7 /* MGLLineStyleLayer.h */; settings = {ATTRIBUTES = (Public, ); }; };
		353933F91D3FB79F003F57D7 /* MGLLineStyleLayer.h in Headers */ = {isa = PBXBuildFile; fileRef = 353933F71D3FB79F003F57D7 /* MGLLineStyleLayer.h */; settings = {ATTRIBUTES = (Public, ); }; };
		353933FB1D3FB7C0003F57D7 /* MGLRasterStyleLayer.h in Headers */ = {isa = PBXBuildFile; fileRef = 353933FA1D3FB7C0003F57D7 /* MGLRasterStyleLayer.h */; settings = {ATTRIBUTES = (Public, ); }; };
		353933FC1D3FB7C0003F57D7 /* MGLRasterStyleLayer.h in Headers */ = {isa = PBXBuildFile; fileRef = 353933FA1D3FB7C0003F57D7 /* MGLRasterStyleLayer.h */; settings = {ATTRIBUTES = (Public, ); }; };
		353933FE1D3FB7DD003F57D7 /* MGLSymbolStyleLayer.h in Headers */ = {isa = PBXBuildFile; fileRef = 353933FD1D3FB7DD003F57D7 /* MGLSymbolStyleLayer.h */; settings = {ATTRIBUTES = (Public, ); }; };
		353933FF1D3FB7DD003F57D7 /* MGLSymbolStyleLayer.h in Headers */ = {isa = PBXBuildFile; fileRef = 353933FD1D3FB7DD003F57D7 /* MGLSymbolStyleLayer.h */; settings = {ATTRIBUTES = (Public, ); }; };
		353AFA141D65AB17005A69F4 /* NSDate+MGLAdditions.h in Headers */ = {isa = PBXBuildFile; fileRef = 353AFA121D65AB17005A69F4 /* NSDate+MGLAdditions.h */; };
		353AFA151D65AB17005A69F4 /* NSDate+MGLAdditions.h in Headers */ = {isa = PBXBuildFile; fileRef = 353AFA121D65AB17005A69F4 /* NSDate+MGLAdditions.h */; };
		353AFA161D65AB17005A69F4 /* NSDate+MGLAdditions.mm in Sources */ = {isa = PBXBuildFile; fileRef = 353AFA131D65AB17005A69F4 /* NSDate+MGLAdditions.mm */; };
		353AFA171D65AB17005A69F4 /* NSDate+MGLAdditions.mm in Sources */ = {isa = PBXBuildFile; fileRef = 353AFA131D65AB17005A69F4 /* NSDate+MGLAdditions.mm */; };
		353BAEF61D646370009A8DA9 /* amsterdam.geojson in Resources */ = {isa = PBXBuildFile; fileRef = 353BAEF51D646370009A8DA9 /* amsterdam.geojson */; };
		353BAEF71D646370009A8DA9 /* amsterdam.geojson in Resources */ = {isa = PBXBuildFile; fileRef = 353BAEF51D646370009A8DA9 /* amsterdam.geojson */; };
		353D23961D0B0DFE002BE09D /* MGLAnnotationViewTests.m in Sources */ = {isa = PBXBuildFile; fileRef = 353D23951D0B0DFE002BE09D /* MGLAnnotationViewTests.m */; };
		354B83961D2E873E005D9406 /* MGLUserLocationAnnotationView.h in Headers */ = {isa = PBXBuildFile; fileRef = 354B83941D2E873E005D9406 /* MGLUserLocationAnnotationView.h */; settings = {ATTRIBUTES = (Public, ); }; };
		354B83971D2E873E005D9406 /* MGLUserLocationAnnotationView.h in Headers */ = {isa = PBXBuildFile; fileRef = 354B83941D2E873E005D9406 /* MGLUserLocationAnnotationView.h */; settings = {ATTRIBUTES = (Public, ); }; };
		354B83981D2E873E005D9406 /* MGLUserLocationAnnotationView.m in Sources */ = {isa = PBXBuildFile; fileRef = 354B83951D2E873E005D9406 /* MGLUserLocationAnnotationView.m */; };
		354B83991D2E873E005D9406 /* MGLUserLocationAnnotationView.m in Sources */ = {isa = PBXBuildFile; fileRef = 354B83951D2E873E005D9406 /* MGLUserLocationAnnotationView.m */; };
		354B839C1D2E9B48005D9406 /* MBXUserLocationAnnotationView.m in Sources */ = {isa = PBXBuildFile; fileRef = 354B839B1D2E9B48005D9406 /* MBXUserLocationAnnotationView.m */; };
		35599DED1D46F14E0048254D /* MGLStyleValue.mm in Sources */ = {isa = PBXBuildFile; fileRef = 35599DEA1D46F14E0048254D /* MGLStyleValue.mm */; };
		35599DEE1D46F14E0048254D /* MGLStyleValue.mm in Sources */ = {isa = PBXBuildFile; fileRef = 35599DEA1D46F14E0048254D /* MGLStyleValue.mm */; };
		3566C7661D4A77BA008152BC /* MGLGeoJSONSource.h in Headers */ = {isa = PBXBuildFile; fileRef = 3566C7641D4A77BA008152BC /* MGLGeoJSONSource.h */; settings = {ATTRIBUTES = (Public, ); }; };
		3566C7671D4A77BA008152BC /* MGLGeoJSONSource.h in Headers */ = {isa = PBXBuildFile; fileRef = 3566C7641D4A77BA008152BC /* MGLGeoJSONSource.h */; settings = {ATTRIBUTES = (Public, ); }; };
		3566C7681D4A77BA008152BC /* MGLGeoJSONSource.mm in Sources */ = {isa = PBXBuildFile; fileRef = 3566C7651D4A77BA008152BC /* MGLGeoJSONSource.mm */; };
		3566C7691D4A77BA008152BC /* MGLGeoJSONSource.mm in Sources */ = {isa = PBXBuildFile; fileRef = 3566C7651D4A77BA008152BC /* MGLGeoJSONSource.mm */; };
		3566C76C1D4A8DFA008152BC /* MGLRasterSource.h in Headers */ = {isa = PBXBuildFile; fileRef = 3566C76A1D4A8DFA008152BC /* MGLRasterSource.h */; settings = {ATTRIBUTES = (Public, ); }; };
		3566C76D1D4A8DFA008152BC /* MGLRasterSource.h in Headers */ = {isa = PBXBuildFile; fileRef = 3566C76A1D4A8DFA008152BC /* MGLRasterSource.h */; settings = {ATTRIBUTES = (Public, ); }; };
		3566C76E1D4A8DFA008152BC /* MGLRasterSource.mm in Sources */ = {isa = PBXBuildFile; fileRef = 3566C76B1D4A8DFA008152BC /* MGLRasterSource.mm */; };
		3566C76F1D4A8DFA008152BC /* MGLRasterSource.mm in Sources */ = {isa = PBXBuildFile; fileRef = 3566C76B1D4A8DFA008152BC /* MGLRasterSource.mm */; };
		3566C7711D4A9198008152BC /* MGLSource_Private.h in Headers */ = {isa = PBXBuildFile; fileRef = 3566C7701D4A9198008152BC /* MGLSource_Private.h */; };
		3566C7721D4A9198008152BC /* MGLSource_Private.h in Headers */ = {isa = PBXBuildFile; fileRef = 3566C7701D4A9198008152BC /* MGLSource_Private.h */; };
		357579801D501E09000B822E /* MGLFillStyleLayerTests.m in Sources */ = {isa = PBXBuildFile; fileRef = 3575797F1D501E09000B822E /* MGLFillStyleLayerTests.m */; };
		357579831D502AE6000B822E /* MGLRasterStyleLayerTests.m in Sources */ = {isa = PBXBuildFile; fileRef = 357579821D502AE6000B822E /* MGLRasterStyleLayerTests.m */; };
		357579851D502AF5000B822E /* MGLSymbolStyleLayerTests.m in Sources */ = {isa = PBXBuildFile; fileRef = 357579841D502AF5000B822E /* MGLSymbolStyleLayerTests.m */; };
		357579871D502AFE000B822E /* MGLLineStyleLayerTests.m in Sources */ = {isa = PBXBuildFile; fileRef = 357579861D502AFE000B822E /* MGLLineStyleLayerTests.m */; };
		357579891D502B06000B822E /* MGLCircleStyleLayerTests.m in Sources */ = {isa = PBXBuildFile; fileRef = 357579881D502B06000B822E /* MGLCircleStyleLayerTests.m */; };
		3575798B1D502B0C000B822E /* MGLBackgroundStyleLayerTests.m in Sources */ = {isa = PBXBuildFile; fileRef = 3575798A1D502B0C000B822E /* MGLBackgroundStyleLayerTests.m */; };
		3575798E1D502EC7000B822E /* MGLRuntimeStylingHelper.m in Sources */ = {isa = PBXBuildFile; fileRef = 3575798D1D502EC7000B822E /* MGLRuntimeStylingHelper.m */; };
		359F57461D2FDDA6005217F1 /* MGLUserLocationAnnotationView_Private.h in Headers */ = {isa = PBXBuildFile; fileRef = 359F57451D2FDBD5005217F1 /* MGLUserLocationAnnotationView_Private.h */; };
		35B82BF81D6C5F8400B1B721 /* NSPredicate+MGLAdditions.h in Headers */ = {isa = PBXBuildFile; fileRef = 35B82BF61D6C5F8400B1B721 /* NSPredicate+MGLAdditions.h */; };
		35B82BF91D6C5F8400B1B721 /* NSPredicate+MGLAdditions.h in Headers */ = {isa = PBXBuildFile; fileRef = 35B82BF61D6C5F8400B1B721 /* NSPredicate+MGLAdditions.h */; };
		35B82BFA1D6C5F8400B1B721 /* NSPredicate+MGLAdditions.mm in Sources */ = {isa = PBXBuildFile; fileRef = 35B82BF71D6C5F8400B1B721 /* NSPredicate+MGLAdditions.mm */; };
		35B82BFB1D6C5F8400B1B721 /* NSPredicate+MGLAdditions.mm in Sources */ = {isa = PBXBuildFile; fileRef = 35B82BF71D6C5F8400B1B721 /* NSPredicate+MGLAdditions.mm */; };
		35B8E08C1D6C8B5100E768D2 /* MGLFilterTests.mm in Sources */ = {isa = PBXBuildFile; fileRef = 35B8E08B1D6C8B5100E768D2 /* MGLFilterTests.mm */; };
		35CE61821D4165D9004F2359 /* UIColor+MGLAdditions.h in Headers */ = {isa = PBXBuildFile; fileRef = 35CE61801D4165D9004F2359 /* UIColor+MGLAdditions.h */; };
		35CE61831D4165D9004F2359 /* UIColor+MGLAdditions.h in Headers */ = {isa = PBXBuildFile; fileRef = 35CE61801D4165D9004F2359 /* UIColor+MGLAdditions.h */; };
		35CE61841D4165D9004F2359 /* UIColor+MGLAdditions.mm in Sources */ = {isa = PBXBuildFile; fileRef = 35CE61811D4165D9004F2359 /* UIColor+MGLAdditions.mm */; };
		35CE61851D4165D9004F2359 /* UIColor+MGLAdditions.mm in Sources */ = {isa = PBXBuildFile; fileRef = 35CE61811D4165D9004F2359 /* UIColor+MGLAdditions.mm */; };
		35D13AB71D3D15E300AFB4E0 /* MGLStyleLayer.h in Headers */ = {isa = PBXBuildFile; fileRef = 35D13AB51D3D15E300AFB4E0 /* MGLStyleLayer.h */; settings = {ATTRIBUTES = (Public, ); }; };
		35D13AB81D3D15E300AFB4E0 /* MGLStyleLayer.h in Headers */ = {isa = PBXBuildFile; fileRef = 35D13AB51D3D15E300AFB4E0 /* MGLStyleLayer.h */; settings = {ATTRIBUTES = (Public, ); }; };
		35D13AB91D3D15E300AFB4E0 /* MGLStyleLayer.mm in Sources */ = {isa = PBXBuildFile; fileRef = 35D13AB61D3D15E300AFB4E0 /* MGLStyleLayer.mm */; };
		35D13ABA1D3D15E300AFB4E0 /* MGLStyleLayer.mm in Sources */ = {isa = PBXBuildFile; fileRef = 35D13AB61D3D15E300AFB4E0 /* MGLStyleLayer.mm */; };
		35D13AC31D3D19DD00AFB4E0 /* MGLFillStyleLayer.h in Headers */ = {isa = PBXBuildFile; fileRef = 35D13AC11D3D19DD00AFB4E0 /* MGLFillStyleLayer.h */; settings = {ATTRIBUTES = (Public, ); }; };
		35D13AC41D3D19DD00AFB4E0 /* MGLFillStyleLayer.h in Headers */ = {isa = PBXBuildFile; fileRef = 35D13AC11D3D19DD00AFB4E0 /* MGLFillStyleLayer.h */; settings = {ATTRIBUTES = (Public, ); }; };
		35D13AC51D3D19DD00AFB4E0 /* MGLFillStyleLayer.mm in Sources */ = {isa = PBXBuildFile; fileRef = 35D13AC21D3D19DD00AFB4E0 /* MGLFillStyleLayer.mm */; };
		35D13AC61D3D19DD00AFB4E0 /* MGLFillStyleLayer.mm in Sources */ = {isa = PBXBuildFile; fileRef = 35D13AC21D3D19DD00AFB4E0 /* MGLFillStyleLayer.mm */; };
		35E0CFE61D3E501500188327 /* MGLStyle_Private.h in Headers */ = {isa = PBXBuildFile; fileRef = 35E0CFE51D3E501500188327 /* MGLStyle_Private.h */; };
		35E0CFE71D3E501500188327 /* MGLStyle_Private.h in Headers */ = {isa = PBXBuildFile; fileRef = 35E0CFE51D3E501500188327 /* MGLStyle_Private.h */; };
		35E1A4D81D74336F007AA97F /* MGLValueEvaluator.h in Headers */ = {isa = PBXBuildFile; fileRef = 35E1A4D71D74336F007AA97F /* MGLValueEvaluator.h */; };
		35E1A4D91D74336F007AA97F /* MGLValueEvaluator.h in Headers */ = {isa = PBXBuildFile; fileRef = 35E1A4D71D74336F007AA97F /* MGLValueEvaluator.h */; };
		35E208A71D24210F00EC9A46 /* MGLNSDataAdditionsTests.m in Sources */ = {isa = PBXBuildFile; fileRef = 35E208A61D24210F00EC9A46 /* MGLNSDataAdditionsTests.m */; };
		35E79F201D41266300957B9E /* MGLStyleLayer_Private.h in Headers */ = {isa = PBXBuildFile; fileRef = 35E79F1F1D41266300957B9E /* MGLStyleLayer_Private.h */; };
		35E79F211D41266300957B9E /* MGLStyleLayer_Private.h in Headers */ = {isa = PBXBuildFile; fileRef = 35E79F1F1D41266300957B9E /* MGLStyleLayer_Private.h */; };
		36F1153D1D46080700878E1A /* libmbgl-core.a in Frameworks */ = {isa = PBXBuildFile; fileRef = 36F1153B1D46080700878E1A /* libmbgl-core.a */; };
		400533011DB0862B0069F638 /* NSArray+MGLAdditions.h in Headers */ = {isa = PBXBuildFile; fileRef = 400532FF1DB0862B0069F638 /* NSArray+MGLAdditions.h */; };
		400533021DB0862B0069F638 /* NSArray+MGLAdditions.mm in Sources */ = {isa = PBXBuildFile; fileRef = 400533001DB0862B0069F638 /* NSArray+MGLAdditions.mm */; };
		400533031DB086490069F638 /* NSArray+MGLAdditions.mm in Sources */ = {isa = PBXBuildFile; fileRef = 400533001DB0862B0069F638 /* NSArray+MGLAdditions.mm */; };
		4018B1C71CDC287F00F666AF /* MGLAnnotationView.mm in Sources */ = {isa = PBXBuildFile; fileRef = 4018B1C41CDC277F00F666AF /* MGLAnnotationView.mm */; };
		4018B1C81CDC287F00F666AF /* MGLAnnotationView.mm in Sources */ = {isa = PBXBuildFile; fileRef = 4018B1C41CDC277F00F666AF /* MGLAnnotationView.mm */; };
		4018B1C91CDC288A00F666AF /* MGLAnnotationView_Private.h in Headers */ = {isa = PBXBuildFile; fileRef = 4018B1C31CDC277F00F666AF /* MGLAnnotationView_Private.h */; };
		4018B1CA1CDC288E00F666AF /* MGLAnnotationView.h in Headers */ = {isa = PBXBuildFile; fileRef = 4018B1C51CDC277F00F666AF /* MGLAnnotationView.h */; settings = {ATTRIBUTES = (Public, ); }; };
		4018B1CB1CDC288E00F666AF /* MGLAnnotationView.h in Headers */ = {isa = PBXBuildFile; fileRef = 4018B1C51CDC277F00F666AF /* MGLAnnotationView.h */; settings = {ATTRIBUTES = (Public, ); }; };
		404326891D5B9B27007111BD /* MGLAnnotationContainerView_Private.h in Headers */ = {isa = PBXBuildFile; fileRef = 404326881D5B9B1A007111BD /* MGLAnnotationContainerView_Private.h */; };
		404C26E21D89B877000AA13D /* MGLTileSet.h in Headers */ = {isa = PBXBuildFile; fileRef = 404C26E01D89B877000AA13D /* MGLTileSet.h */; settings = {ATTRIBUTES = (Public, ); }; };
		404C26E31D89B877000AA13D /* MGLTileSet.h in Headers */ = {isa = PBXBuildFile; fileRef = 404C26E01D89B877000AA13D /* MGLTileSet.h */; settings = {ATTRIBUTES = (Public, ); }; };
		404C26E41D89B877000AA13D /* MGLTileSet.mm in Sources */ = {isa = PBXBuildFile; fileRef = 404C26E11D89B877000AA13D /* MGLTileSet.mm */; };
		404C26E51D89B877000AA13D /* MGLTileSet.mm in Sources */ = {isa = PBXBuildFile; fileRef = 404C26E11D89B877000AA13D /* MGLTileSet.mm */; };
		404C26E71D89C55D000AA13D /* MGLTileSet_Private.h in Headers */ = {isa = PBXBuildFile; fileRef = 404C26E61D89C515000AA13D /* MGLTileSet_Private.h */; };
		404C26E81D89C55D000AA13D /* MGLTileSet_Private.h in Headers */ = {isa = PBXBuildFile; fileRef = 404C26E61D89C515000AA13D /* MGLTileSet_Private.h */; };
		4085AF091D933DEA00F11B22 /* MGLTileSetTests.mm in Sources */ = {isa = PBXBuildFile; fileRef = 4085AF081D933DEA00F11B22 /* MGLTileSetTests.mm */; };
		408AA8571DAEDA1700022900 /* NSDictionary+MGLAdditions.h in Headers */ = {isa = PBXBuildFile; fileRef = 408AA8551DAEDA0800022900 /* NSDictionary+MGLAdditions.h */; };
		408AA8581DAEDA1E00022900 /* NSDictionary+MGLAdditions.mm in Sources */ = {isa = PBXBuildFile; fileRef = 408AA8561DAEDA0800022900 /* NSDictionary+MGLAdditions.mm */; };
		408AA8591DAEDA1E00022900 /* NSDictionary+MGLAdditions.mm in Sources */ = {isa = PBXBuildFile; fileRef = 408AA8561DAEDA0800022900 /* NSDictionary+MGLAdditions.mm */; };
		40CF6DBB1DAC3C6600A4D18B /* MGLShape_Private.h in Headers */ = {isa = PBXBuildFile; fileRef = 40CF6DBA1DAC3C1800A4D18B /* MGLShape_Private.h */; };
		40CFA6511D7875BB008103BD /* MGLGeoJSONSourceTests.mm in Sources */ = {isa = PBXBuildFile; fileRef = 40CFA6501D787579008103BD /* MGLGeoJSONSourceTests.mm */; };
		40EDA1C01CFE0E0200D9EA68 /* MGLAnnotationContainerView.h in Headers */ = {isa = PBXBuildFile; fileRef = 40EDA1BD1CFE0D4A00D9EA68 /* MGLAnnotationContainerView.h */; };
		40EDA1C11CFE0E0500D9EA68 /* MGLAnnotationContainerView.m in Sources */ = {isa = PBXBuildFile; fileRef = 40EDA1BE1CFE0D4A00D9EA68 /* MGLAnnotationContainerView.m */; };
		40EDA1C21CFE0E0500D9EA68 /* MGLAnnotationContainerView.m in Sources */ = {isa = PBXBuildFile; fileRef = 40EDA1BE1CFE0D4A00D9EA68 /* MGLAnnotationContainerView.m */; };
		40F887701D7A1E58008ECB67 /* MGLGeoJSONSource_Private.h in Headers */ = {isa = PBXBuildFile; fileRef = 40F8876F1D7A1DB8008ECB67 /* MGLGeoJSONSource_Private.h */; };
		40F887711D7A1E59008ECB67 /* MGLGeoJSONSource_Private.h in Headers */ = {isa = PBXBuildFile; fileRef = 40F8876F1D7A1DB8008ECB67 /* MGLGeoJSONSource_Private.h */; };
		40FDA76B1CCAAA6800442548 /* MBXAnnotationView.m in Sources */ = {isa = PBXBuildFile; fileRef = 40FDA76A1CCAAA6800442548 /* MBXAnnotationView.m */; };
		554180421D2E97DE00012372 /* OpenGLES.framework in Frameworks */ = {isa = PBXBuildFile; fileRef = 554180411D2E97DE00012372 /* OpenGLES.framework */; };
		55D8C9961D0F18CE00F42F10 /* libsqlite3.tbd in Frameworks */ = {isa = PBXBuildFile; fileRef = 55D8C9951D0F18CE00F42F10 /* libsqlite3.tbd */; };
		7E016D7E1D9E86BE00A29A21 /* MGLPolyline+MGLAdditions.h in Headers */ = {isa = PBXBuildFile; fileRef = 7E016D7C1D9E86BE00A29A21 /* MGLPolyline+MGLAdditions.h */; };
		7E016D7F1D9E86BE00A29A21 /* MGLPolyline+MGLAdditions.h in Headers */ = {isa = PBXBuildFile; fileRef = 7E016D7C1D9E86BE00A29A21 /* MGLPolyline+MGLAdditions.h */; };
		7E016D801D9E86BE00A29A21 /* MGLPolyline+MGLAdditions.m in Sources */ = {isa = PBXBuildFile; fileRef = 7E016D7D1D9E86BE00A29A21 /* MGLPolyline+MGLAdditions.m */; };
		7E016D811D9E86BE00A29A21 /* MGLPolyline+MGLAdditions.m in Sources */ = {isa = PBXBuildFile; fileRef = 7E016D7D1D9E86BE00A29A21 /* MGLPolyline+MGLAdditions.m */; };
		7E016D841D9E890300A29A21 /* MGLPolygon+MGLAdditions.h in Headers */ = {isa = PBXBuildFile; fileRef = 7E016D821D9E890300A29A21 /* MGLPolygon+MGLAdditions.h */; };
		7E016D851D9E890300A29A21 /* MGLPolygon+MGLAdditions.h in Headers */ = {isa = PBXBuildFile; fileRef = 7E016D821D9E890300A29A21 /* MGLPolygon+MGLAdditions.h */; };
		7E016D861D9E890300A29A21 /* MGLPolygon+MGLAdditions.m in Sources */ = {isa = PBXBuildFile; fileRef = 7E016D831D9E890300A29A21 /* MGLPolygon+MGLAdditions.m */; };
		7E016D871D9E890300A29A21 /* MGLPolygon+MGLAdditions.m in Sources */ = {isa = PBXBuildFile; fileRef = 7E016D831D9E890300A29A21 /* MGLPolygon+MGLAdditions.m */; };
		DA0CD5901CF56F6A00A5F5A5 /* MGLFeatureTests.mm in Sources */ = {isa = PBXBuildFile; fileRef = DA0CD58F1CF56F6A00A5F5A5 /* MGLFeatureTests.mm */; };
		DA17BE301CC4BAC300402C41 /* MGLMapView_Private.h in Headers */ = {isa = PBXBuildFile; fileRef = DA17BE2F1CC4BAC300402C41 /* MGLMapView_Private.h */; };
		DA17BE311CC4BDAA00402C41 /* MGLMapView_Private.h in Headers */ = {isa = PBXBuildFile; fileRef = DA17BE2F1CC4BAC300402C41 /* MGLMapView_Private.h */; };
		DA1DC96A1CB6C6B7006E619F /* MBXCustomCalloutView.m in Sources */ = {isa = PBXBuildFile; fileRef = DA1DC9671CB6C6B7006E619F /* MBXCustomCalloutView.m */; };
		DA1DC96B1CB6C6B7006E619F /* MBXOfflinePacksTableViewController.m in Sources */ = {isa = PBXBuildFile; fileRef = DA1DC9691CB6C6B7006E619F /* MBXOfflinePacksTableViewController.m */; };
		DA1DC9701CB6C6CE006E619F /* points.geojson in Resources */ = {isa = PBXBuildFile; fileRef = DA1DC96C1CB6C6CE006E619F /* points.geojson */; };
		DA1DC9711CB6C6CE006E619F /* polyline.geojson in Resources */ = {isa = PBXBuildFile; fileRef = DA1DC96D1CB6C6CE006E619F /* polyline.geojson */; };
		DA1DC9731CB6C6CE006E619F /* threestates.geojson in Resources */ = {isa = PBXBuildFile; fileRef = DA1DC96F1CB6C6CE006E619F /* threestates.geojson */; };
		DA1DC9971CB6E046006E619F /* main.m in Sources */ = {isa = PBXBuildFile; fileRef = DA1DC9961CB6E046006E619F /* main.m */; };
		DA1DC9991CB6E054006E619F /* MBXAppDelegate.m in Sources */ = {isa = PBXBuildFile; fileRef = DA1DC9981CB6E054006E619F /* MBXAppDelegate.m */; };
		DA1DC99B1CB6E064006E619F /* MBXViewController.m in Sources */ = {isa = PBXBuildFile; fileRef = DA1DC99A1CB6E064006E619F /* MBXViewController.m */; };
		DA1DC99D1CB6E076006E619F /* Default-568h@2x.png in Resources */ = {isa = PBXBuildFile; fileRef = DA1DC99C1CB6E076006E619F /* Default-568h@2x.png */; };
		DA1DC99F1CB6E088006E619F /* Assets.xcassets in Resources */ = {isa = PBXBuildFile; fileRef = DA1DC99E1CB6E088006E619F /* Assets.xcassets */; };
		DA25D5C01CCD9F8400607828 /* Root.plist in Resources */ = {isa = PBXBuildFile; fileRef = DA25D5BF1CCD9F8400607828 /* Root.plist */; };
		DA25D5C61CCDA06800607828 /* Root.strings in Resources */ = {isa = PBXBuildFile; fileRef = DA25D5C41CCDA06800607828 /* Root.strings */; };
		DA25D5CD1CCDA11500607828 /* Settings.bundle in Resources */ = {isa = PBXBuildFile; fileRef = DA25D5B91CCD9EDE00607828 /* Settings.bundle */; };
		DA27C24E1CBB3811000B0ECD /* GLKit.framework in Frameworks */ = {isa = PBXBuildFile; fileRef = DA27C24D1CBB3811000B0ECD /* GLKit.framework */; };
		DA27C24F1CBB4C11000B0ECD /* MGLAccountManager_Private.h in Headers */ = {isa = PBXBuildFile; fileRef = DA8847FF1CBAFA6200AB86E3 /* MGLAccountManager_Private.h */; };
		DA2DBBCE1D51E80400D38FF9 /* MGLStyleLayerTests.m in Sources */ = {isa = PBXBuildFile; fileRef = DA2DBBCD1D51E80400D38FF9 /* MGLStyleLayerTests.m */; };
		DA2E88561CC036F400F24E7B /* Mapbox.framework in Frameworks */ = {isa = PBXBuildFile; fileRef = DA8847D21CBAF91600AB86E3 /* Mapbox.framework */; };
		DA2E88611CC0382C00F24E7B /* MGLGeometryTests.mm in Sources */ = {isa = PBXBuildFile; fileRef = DA2E885C1CC0382C00F24E7B /* MGLGeometryTests.mm */; };
		DA2E88621CC0382C00F24E7B /* MGLOfflinePackTests.m in Sources */ = {isa = PBXBuildFile; fileRef = DA2E885D1CC0382C00F24E7B /* MGLOfflinePackTests.m */; };
		DA2E88631CC0382C00F24E7B /* MGLOfflineRegionTests.m in Sources */ = {isa = PBXBuildFile; fileRef = DA2E885E1CC0382C00F24E7B /* MGLOfflineRegionTests.m */; };
		DA2E88641CC0382C00F24E7B /* MGLOfflineStorageTests.m in Sources */ = {isa = PBXBuildFile; fileRef = DA2E885F1CC0382C00F24E7B /* MGLOfflineStorageTests.m */; };
		DA2E88651CC0382C00F24E7B /* MGLStyleTests.mm in Sources */ = {isa = PBXBuildFile; fileRef = DA2E88601CC0382C00F24E7B /* MGLStyleTests.mm */; };
		DA35A29E1CC9E94C00E826B2 /* MGLCoordinateFormatter.h in Headers */ = {isa = PBXBuildFile; fileRef = DA35A29D1CC9E94C00E826B2 /* MGLCoordinateFormatter.h */; settings = {ATTRIBUTES = (Public, ); }; };
		DA35A29F1CC9E94C00E826B2 /* MGLCoordinateFormatter.h in Headers */ = {isa = PBXBuildFile; fileRef = DA35A29D1CC9E94C00E826B2 /* MGLCoordinateFormatter.h */; settings = {ATTRIBUTES = (Public, ); }; };
		DA35A2A11CC9E95F00E826B2 /* MGLCoordinateFormatter.m in Sources */ = {isa = PBXBuildFile; fileRef = DA35A2A01CC9E95F00E826B2 /* MGLCoordinateFormatter.m */; };
		DA35A2A21CC9E95F00E826B2 /* MGLCoordinateFormatter.m in Sources */ = {isa = PBXBuildFile; fileRef = DA35A2A01CC9E95F00E826B2 /* MGLCoordinateFormatter.m */; };
		DA35A2AA1CCA058D00E826B2 /* MGLCoordinateFormatterTests.m in Sources */ = {isa = PBXBuildFile; fileRef = DA35A2A91CCA058D00E826B2 /* MGLCoordinateFormatterTests.m */; };
		DA35A2B11CCA141D00E826B2 /* MGLCompassDirectionFormatter.h in Headers */ = {isa = PBXBuildFile; fileRef = DA35A2AF1CCA141D00E826B2 /* MGLCompassDirectionFormatter.h */; settings = {ATTRIBUTES = (Public, ); }; };
		DA35A2B21CCA141D00E826B2 /* MGLCompassDirectionFormatter.h in Headers */ = {isa = PBXBuildFile; fileRef = DA35A2AF1CCA141D00E826B2 /* MGLCompassDirectionFormatter.h */; settings = {ATTRIBUTES = (Public, ); }; };
		DA35A2B31CCA141D00E826B2 /* MGLCompassDirectionFormatter.m in Sources */ = {isa = PBXBuildFile; fileRef = DA35A2B01CCA141D00E826B2 /* MGLCompassDirectionFormatter.m */; };
		DA35A2B41CCA141D00E826B2 /* MGLCompassDirectionFormatter.m in Sources */ = {isa = PBXBuildFile; fileRef = DA35A2B01CCA141D00E826B2 /* MGLCompassDirectionFormatter.m */; };
		DA35A2B81CCA9A5D00E826B2 /* MGLClockDirectionFormatter.m in Sources */ = {isa = PBXBuildFile; fileRef = DA35A2B71CCA9A5D00E826B2 /* MGLClockDirectionFormatter.m */; };
		DA35A2B91CCA9A5D00E826B2 /* MGLClockDirectionFormatter.m in Sources */ = {isa = PBXBuildFile; fileRef = DA35A2B71CCA9A5D00E826B2 /* MGLClockDirectionFormatter.m */; };
		DA35A2BB1CCA9A6900E826B2 /* MGLClockDirectionFormatter.h in Headers */ = {isa = PBXBuildFile; fileRef = DA35A2BA1CCA9A6900E826B2 /* MGLClockDirectionFormatter.h */; settings = {ATTRIBUTES = (Public, ); }; };
		DA35A2BC1CCA9A6900E826B2 /* MGLClockDirectionFormatter.h in Headers */ = {isa = PBXBuildFile; fileRef = DA35A2BA1CCA9A6900E826B2 /* MGLClockDirectionFormatter.h */; settings = {ATTRIBUTES = (Public, ); }; };
		DA35A2C51CCA9F8300E826B2 /* MGLClockDirectionFormatterTests.m in Sources */ = {isa = PBXBuildFile; fileRef = DA35A2C31CCA9F8300E826B2 /* MGLClockDirectionFormatterTests.m */; };
		DA35A2C61CCA9F8300E826B2 /* MGLCompassDirectionFormatterTests.m in Sources */ = {isa = PBXBuildFile; fileRef = DA35A2C41CCA9F8300E826B2 /* MGLCompassDirectionFormatterTests.m */; };
		DA35A2C91CCAAAD200E826B2 /* NSValue+MGLAdditions.h in Headers */ = {isa = PBXBuildFile; fileRef = DA35A2C71CCAAAD200E826B2 /* NSValue+MGLAdditions.h */; settings = {ATTRIBUTES = (Public, ); }; };
		DA35A2CA1CCAAAD200E826B2 /* NSValue+MGLAdditions.h in Headers */ = {isa = PBXBuildFile; fileRef = DA35A2C71CCAAAD200E826B2 /* NSValue+MGLAdditions.h */; settings = {ATTRIBUTES = (Public, ); }; };
		DA35A2CB1CCAAAD200E826B2 /* NSValue+MGLAdditions.m in Sources */ = {isa = PBXBuildFile; fileRef = DA35A2C81CCAAAD200E826B2 /* NSValue+MGLAdditions.m */; };
		DA35A2CC1CCAAAD200E826B2 /* NSValue+MGLAdditions.m in Sources */ = {isa = PBXBuildFile; fileRef = DA35A2C81CCAAAD200E826B2 /* NSValue+MGLAdditions.m */; };
		DA6408DB1DA4E7D300908C90 /* MGLVectorStyleLayer.h in Headers */ = {isa = PBXBuildFile; fileRef = DA6408D91DA4E7D300908C90 /* MGLVectorStyleLayer.h */; settings = {ATTRIBUTES = (Public, ); }; };
		DA6408DC1DA4E7D300908C90 /* MGLVectorStyleLayer.h in Headers */ = {isa = PBXBuildFile; fileRef = DA6408D91DA4E7D300908C90 /* MGLVectorStyleLayer.h */; settings = {ATTRIBUTES = (Public, ); }; };
		DA6408DD1DA4E7D300908C90 /* MGLVectorStyleLayer.m in Sources */ = {isa = PBXBuildFile; fileRef = DA6408DA1DA4E7D300908C90 /* MGLVectorStyleLayer.m */; };
		DA6408DE1DA4E7D300908C90 /* MGLVectorStyleLayer.m in Sources */ = {isa = PBXBuildFile; fileRef = DA6408DA1DA4E7D300908C90 /* MGLVectorStyleLayer.m */; };
		DA737EE11D056A4E005BDA16 /* MGLMapViewDelegate.h in Headers */ = {isa = PBXBuildFile; fileRef = DA737EE01D056A4E005BDA16 /* MGLMapViewDelegate.h */; settings = {ATTRIBUTES = (Public, ); }; };
		DA737EE21D056A4E005BDA16 /* MGLMapViewDelegate.h in Headers */ = {isa = PBXBuildFile; fileRef = DA737EE01D056A4E005BDA16 /* MGLMapViewDelegate.h */; settings = {ATTRIBUTES = (Public, ); }; };
		DA821D061CCC6D59007508D4 /* LaunchScreen.storyboard in Resources */ = {isa = PBXBuildFile; fileRef = DA821D041CCC6D59007508D4 /* LaunchScreen.storyboard */; };
		DA821D071CCC6D59007508D4 /* Main.storyboard in Resources */ = {isa = PBXBuildFile; fileRef = DA821D051CCC6D59007508D4 /* Main.storyboard */; };
		DA8847D91CBAF91600AB86E3 /* Mapbox.framework in Frameworks */ = {isa = PBXBuildFile; fileRef = DA8847D21CBAF91600AB86E3 /* Mapbox.framework */; };
		DA8847DA1CBAF91600AB86E3 /* Mapbox.framework in Embed Frameworks */ = {isa = PBXBuildFile; fileRef = DA8847D21CBAF91600AB86E3 /* Mapbox.framework */; settings = {ATTRIBUTES = (CodeSignOnCopy, RemoveHeadersOnCopy, ); }; };
		DA8847EF1CBAFA5100AB86E3 /* MGLAccountManager.h in Headers */ = {isa = PBXBuildFile; fileRef = DA8847DF1CBAFA5100AB86E3 /* MGLAccountManager.h */; settings = {ATTRIBUTES = (Public, ); }; };
		DA8847F01CBAFA5100AB86E3 /* MGLAnnotation.h in Headers */ = {isa = PBXBuildFile; fileRef = DA8847E01CBAFA5100AB86E3 /* MGLAnnotation.h */; settings = {ATTRIBUTES = (Public, ); }; };
		DA8847F11CBAFA5100AB86E3 /* MGLGeometry.h in Headers */ = {isa = PBXBuildFile; fileRef = DA8847E11CBAFA5100AB86E3 /* MGLGeometry.h */; settings = {ATTRIBUTES = (Public, ); }; };
		DA8847F21CBAFA5100AB86E3 /* MGLMapCamera.h in Headers */ = {isa = PBXBuildFile; fileRef = DA8847E21CBAFA5100AB86E3 /* MGLMapCamera.h */; settings = {ATTRIBUTES = (Public, ); }; };
		DA8847F31CBAFA5100AB86E3 /* MGLMultiPoint.h in Headers */ = {isa = PBXBuildFile; fileRef = DA8847E31CBAFA5100AB86E3 /* MGLMultiPoint.h */; settings = {ATTRIBUTES = (Public, ); }; };
		DA8847F41CBAFA5100AB86E3 /* MGLOfflinePack.h in Headers */ = {isa = PBXBuildFile; fileRef = DA8847E41CBAFA5100AB86E3 /* MGLOfflinePack.h */; settings = {ATTRIBUTES = (Public, ); }; };
		DA8847F51CBAFA5100AB86E3 /* MGLOfflineRegion.h in Headers */ = {isa = PBXBuildFile; fileRef = DA8847E51CBAFA5100AB86E3 /* MGLOfflineRegion.h */; settings = {ATTRIBUTES = (Public, ); }; };
		DA8847F61CBAFA5100AB86E3 /* MGLOfflineStorage.h in Headers */ = {isa = PBXBuildFile; fileRef = DA8847E61CBAFA5100AB86E3 /* MGLOfflineStorage.h */; settings = {ATTRIBUTES = (Public, ); }; };
		DA8847F71CBAFA5100AB86E3 /* MGLOverlay.h in Headers */ = {isa = PBXBuildFile; fileRef = DA8847E71CBAFA5100AB86E3 /* MGLOverlay.h */; settings = {ATTRIBUTES = (Public, ); }; };
		DA8847F81CBAFA5100AB86E3 /* MGLPointAnnotation.h in Headers */ = {isa = PBXBuildFile; fileRef = DA8847E81CBAFA5100AB86E3 /* MGLPointAnnotation.h */; settings = {ATTRIBUTES = (Public, ); }; };
		DA8847F91CBAFA5100AB86E3 /* MGLPolygon.h in Headers */ = {isa = PBXBuildFile; fileRef = DA8847E91CBAFA5100AB86E3 /* MGLPolygon.h */; settings = {ATTRIBUTES = (Public, ); }; };
		DA8847FA1CBAFA5100AB86E3 /* MGLPolyline.h in Headers */ = {isa = PBXBuildFile; fileRef = DA8847EA1CBAFA5100AB86E3 /* MGLPolyline.h */; settings = {ATTRIBUTES = (Public, ); }; };
		DA8847FB1CBAFA5100AB86E3 /* MGLShape.h in Headers */ = {isa = PBXBuildFile; fileRef = DA8847EB1CBAFA5100AB86E3 /* MGLShape.h */; settings = {ATTRIBUTES = (Public, ); }; };
		DA8847FC1CBAFA5100AB86E3 /* MGLStyle.h in Headers */ = {isa = PBXBuildFile; fileRef = DA8847EC1CBAFA5100AB86E3 /* MGLStyle.h */; settings = {ATTRIBUTES = (Public, ); }; };
		DA8847FD1CBAFA5100AB86E3 /* MGLTilePyramidOfflineRegion.h in Headers */ = {isa = PBXBuildFile; fileRef = DA8847ED1CBAFA5100AB86E3 /* MGLTilePyramidOfflineRegion.h */; settings = {ATTRIBUTES = (Public, ); }; };
		DA8847FE1CBAFA5100AB86E3 /* MGLTypes.h in Headers */ = {isa = PBXBuildFile; fileRef = DA8847EE1CBAFA5100AB86E3 /* MGLTypes.h */; settings = {ATTRIBUTES = (Public, ); }; };
		DA88481A1CBAFA6200AB86E3 /* MGLAccountManager.m in Sources */ = {isa = PBXBuildFile; fileRef = DA8848001CBAFA6200AB86E3 /* MGLAccountManager.m */; };
		DA88481B1CBAFA6200AB86E3 /* MGLGeometry_Private.h in Headers */ = {isa = PBXBuildFile; fileRef = DA8848011CBAFA6200AB86E3 /* MGLGeometry_Private.h */; };
		DA88481C1CBAFA6200AB86E3 /* MGLGeometry.mm in Sources */ = {isa = PBXBuildFile; fileRef = DA8848021CBAFA6200AB86E3 /* MGLGeometry.mm */; };
		DA88481D1CBAFA6200AB86E3 /* MGLMapCamera.mm in Sources */ = {isa = PBXBuildFile; fileRef = DA8848031CBAFA6200AB86E3 /* MGLMapCamera.mm */; };
		DA88481E1CBAFA6200AB86E3 /* MGLMultiPoint_Private.h in Headers */ = {isa = PBXBuildFile; fileRef = DA8848041CBAFA6200AB86E3 /* MGLMultiPoint_Private.h */; };
		DA88481F1CBAFA6200AB86E3 /* MGLMultiPoint.mm in Sources */ = {isa = PBXBuildFile; fileRef = DA8848051CBAFA6200AB86E3 /* MGLMultiPoint.mm */; };
		DA8848201CBAFA6200AB86E3 /* MGLOfflinePack_Private.h in Headers */ = {isa = PBXBuildFile; fileRef = DA8848061CBAFA6200AB86E3 /* MGLOfflinePack_Private.h */; };
		DA8848211CBAFA6200AB86E3 /* MGLOfflinePack.mm in Sources */ = {isa = PBXBuildFile; fileRef = DA8848071CBAFA6200AB86E3 /* MGLOfflinePack.mm */; };
		DA8848221CBAFA6200AB86E3 /* MGLOfflineRegion_Private.h in Headers */ = {isa = PBXBuildFile; fileRef = DA8848081CBAFA6200AB86E3 /* MGLOfflineRegion_Private.h */; };
		DA8848231CBAFA6200AB86E3 /* MGLOfflineStorage_Private.h in Headers */ = {isa = PBXBuildFile; fileRef = DA8848091CBAFA6200AB86E3 /* MGLOfflineStorage_Private.h */; };
		DA8848241CBAFA6200AB86E3 /* MGLOfflineStorage.mm in Sources */ = {isa = PBXBuildFile; fileRef = DA88480A1CBAFA6200AB86E3 /* MGLOfflineStorage.mm */; };
		DA8848251CBAFA6200AB86E3 /* MGLPointAnnotation.mm in Sources */ = {isa = PBXBuildFile; fileRef = DA88480B1CBAFA6200AB86E3 /* MGLPointAnnotation.mm */; };
		DA8848261CBAFA6200AB86E3 /* MGLPolygon.mm in Sources */ = {isa = PBXBuildFile; fileRef = DA88480C1CBAFA6200AB86E3 /* MGLPolygon.mm */; };
		DA8848271CBAFA6200AB86E3 /* MGLPolyline.mm in Sources */ = {isa = PBXBuildFile; fileRef = DA88480D1CBAFA6200AB86E3 /* MGLPolyline.mm */; };
		DA8848281CBAFA6200AB86E3 /* MGLShape.mm in Sources */ = {isa = PBXBuildFile; fileRef = DA88480E1CBAFA6200AB86E3 /* MGLShape.mm */; };
		DA8848291CBAFA6200AB86E3 /* MGLStyle.mm in Sources */ = {isa = PBXBuildFile; fileRef = DA88480F1CBAFA6200AB86E3 /* MGLStyle.mm */; };
		DA88482A1CBAFA6200AB86E3 /* MGLTilePyramidOfflineRegion.mm in Sources */ = {isa = PBXBuildFile; fileRef = DA8848101CBAFA6200AB86E3 /* MGLTilePyramidOfflineRegion.mm */; };
		DA88482B1CBAFA6200AB86E3 /* MGLTypes.m in Sources */ = {isa = PBXBuildFile; fileRef = DA8848111CBAFA6200AB86E3 /* MGLTypes.m */; };
		DA88482C1CBAFA6200AB86E3 /* NSBundle+MGLAdditions.h in Headers */ = {isa = PBXBuildFile; fileRef = DA8848121CBAFA6200AB86E3 /* NSBundle+MGLAdditions.h */; };
		DA88482D1CBAFA6200AB86E3 /* NSBundle+MGLAdditions.m in Sources */ = {isa = PBXBuildFile; fileRef = DA8848131CBAFA6200AB86E3 /* NSBundle+MGLAdditions.m */; };
		DA88482E1CBAFA6200AB86E3 /* NSException+MGLAdditions.h in Headers */ = {isa = PBXBuildFile; fileRef = DA8848141CBAFA6200AB86E3 /* NSException+MGLAdditions.h */; };
		DA88482F1CBAFA6200AB86E3 /* NSProcessInfo+MGLAdditions.h in Headers */ = {isa = PBXBuildFile; fileRef = DA8848151CBAFA6200AB86E3 /* NSProcessInfo+MGLAdditions.h */; };
		DA8848301CBAFA6200AB86E3 /* NSProcessInfo+MGLAdditions.m in Sources */ = {isa = PBXBuildFile; fileRef = DA8848161CBAFA6200AB86E3 /* NSProcessInfo+MGLAdditions.m */; };
		DA8848311CBAFA6200AB86E3 /* NSString+MGLAdditions.h in Headers */ = {isa = PBXBuildFile; fileRef = DA8848171CBAFA6200AB86E3 /* NSString+MGLAdditions.h */; };
		DA8848321CBAFA6200AB86E3 /* NSString+MGLAdditions.m in Sources */ = {isa = PBXBuildFile; fileRef = DA8848181CBAFA6200AB86E3 /* NSString+MGLAdditions.m */; };
		DA88483A1CBAFB8500AB86E3 /* MGLAnnotationImage.h in Headers */ = {isa = PBXBuildFile; fileRef = DA8848341CBAFB8500AB86E3 /* MGLAnnotationImage.h */; settings = {ATTRIBUTES = (Public, ); }; };
		DA88483B1CBAFB8500AB86E3 /* MGLCalloutView.h in Headers */ = {isa = PBXBuildFile; fileRef = DA8848351CBAFB8500AB86E3 /* MGLCalloutView.h */; settings = {ATTRIBUTES = (Public, ); }; };
		DA88483C1CBAFB8500AB86E3 /* MGLMapView.h in Headers */ = {isa = PBXBuildFile; fileRef = DA8848361CBAFB8500AB86E3 /* MGLMapView.h */; settings = {ATTRIBUTES = (Public, ); }; };
		DA88483D1CBAFB8500AB86E3 /* MGLMapView+IBAdditions.h in Headers */ = {isa = PBXBuildFile; fileRef = DA8848371CBAFB8500AB86E3 /* MGLMapView+IBAdditions.h */; settings = {ATTRIBUTES = (Public, ); }; };
		DA88483E1CBAFB8500AB86E3 /* MGLMapView+MGLCustomStyleLayerAdditions.h in Headers */ = {isa = PBXBuildFile; fileRef = DA8848381CBAFB8500AB86E3 /* MGLMapView+MGLCustomStyleLayerAdditions.h */; settings = {ATTRIBUTES = (Public, ); }; };
		DA88483F1CBAFB8500AB86E3 /* MGLUserLocation.h in Headers */ = {isa = PBXBuildFile; fileRef = DA8848391CBAFB8500AB86E3 /* MGLUserLocation.h */; settings = {ATTRIBUTES = (Public, ); }; };
		DA88484F1CBAFB9800AB86E3 /* MGLAnnotationImage_Private.h in Headers */ = {isa = PBXBuildFile; fileRef = DA8848401CBAFB9800AB86E3 /* MGLAnnotationImage_Private.h */; };
		DA8848501CBAFB9800AB86E3 /* MGLAnnotationImage.m in Sources */ = {isa = PBXBuildFile; fileRef = DA8848411CBAFB9800AB86E3 /* MGLAnnotationImage.m */; };
		DA8848511CBAFB9800AB86E3 /* MGLAPIClient.h in Headers */ = {isa = PBXBuildFile; fileRef = DA8848421CBAFB9800AB86E3 /* MGLAPIClient.h */; };
		DA8848521CBAFB9800AB86E3 /* MGLAPIClient.m in Sources */ = {isa = PBXBuildFile; fileRef = DA8848431CBAFB9800AB86E3 /* MGLAPIClient.m */; };
		DA8848531CBAFB9800AB86E3 /* MGLCompactCalloutView.h in Headers */ = {isa = PBXBuildFile; fileRef = DA8848441CBAFB9800AB86E3 /* MGLCompactCalloutView.h */; };
		DA8848541CBAFB9800AB86E3 /* MGLCompactCalloutView.m in Sources */ = {isa = PBXBuildFile; fileRef = DA8848451CBAFB9800AB86E3 /* MGLCompactCalloutView.m */; };
		DA8848551CBAFB9800AB86E3 /* MGLLocationManager.h in Headers */ = {isa = PBXBuildFile; fileRef = DA8848461CBAFB9800AB86E3 /* MGLLocationManager.h */; };
		DA8848561CBAFB9800AB86E3 /* MGLLocationManager.m in Sources */ = {isa = PBXBuildFile; fileRef = DA8848471CBAFB9800AB86E3 /* MGLLocationManager.m */; };
		DA8848571CBAFB9800AB86E3 /* MGLMapboxEvents.h in Headers */ = {isa = PBXBuildFile; fileRef = DA8848481CBAFB9800AB86E3 /* MGLMapboxEvents.h */; };
		DA8848581CBAFB9800AB86E3 /* MGLMapboxEvents.m in Sources */ = {isa = PBXBuildFile; fileRef = DA8848491CBAFB9800AB86E3 /* MGLMapboxEvents.m */; };
		DA8848591CBAFB9800AB86E3 /* MGLMapView.mm in Sources */ = {isa = PBXBuildFile; fileRef = DA88484A1CBAFB9800AB86E3 /* MGLMapView.mm */; };
		DA88485A1CBAFB9800AB86E3 /* MGLUserLocation_Private.h in Headers */ = {isa = PBXBuildFile; fileRef = DA88484B1CBAFB9800AB86E3 /* MGLUserLocation_Private.h */; };
		DA88485B1CBAFB9800AB86E3 /* MGLUserLocation.m in Sources */ = {isa = PBXBuildFile; fileRef = DA88484C1CBAFB9800AB86E3 /* MGLUserLocation.m */; };
		DA88485C1CBAFB9800AB86E3 /* MGLFaux3DUserLocationAnnotationView.h in Headers */ = {isa = PBXBuildFile; fileRef = DA88484D1CBAFB9800AB86E3 /* MGLFaux3DUserLocationAnnotationView.h */; };
		DA88485D1CBAFB9800AB86E3 /* MGLFaux3DUserLocationAnnotationView.m in Sources */ = {isa = PBXBuildFile; fileRef = DA88484E1CBAFB9800AB86E3 /* MGLFaux3DUserLocationAnnotationView.m */; };
		DA8848601CBAFC2E00AB86E3 /* Mapbox.h in Headers */ = {isa = PBXBuildFile; fileRef = DA88485E1CBAFC2E00AB86E3 /* Mapbox.h */; settings = {ATTRIBUTES = (Public, ); }; };
		DA88486D1CBAFCC100AB86E3 /* Compass.png in Resources */ = {isa = PBXBuildFile; fileRef = DA8848631CBAFCC100AB86E3 /* Compass.png */; };
		DA88486E1CBAFCC100AB86E3 /* Compass@2x.png in Resources */ = {isa = PBXBuildFile; fileRef = DA8848641CBAFCC100AB86E3 /* Compass@2x.png */; };
		DA88486F1CBAFCC100AB86E3 /* Compass@3x.png in Resources */ = {isa = PBXBuildFile; fileRef = DA8848651CBAFCC100AB86E3 /* Compass@3x.png */; };
		DA8848701CBAFCC100AB86E3 /* default_marker.png in Resources */ = {isa = PBXBuildFile; fileRef = DA8848661CBAFCC100AB86E3 /* default_marker.png */; };
		DA8848711CBAFCC100AB86E3 /* default_marker@2x.png in Resources */ = {isa = PBXBuildFile; fileRef = DA8848671CBAFCC100AB86E3 /* default_marker@2x.png */; };
		DA8848721CBAFCC100AB86E3 /* default_marker@3x.png in Resources */ = {isa = PBXBuildFile; fileRef = DA8848681CBAFCC100AB86E3 /* default_marker@3x.png */; };
		DA8848731CBAFCC100AB86E3 /* mapbox.png in Resources */ = {isa = PBXBuildFile; fileRef = DA8848691CBAFCC100AB86E3 /* mapbox.png */; };
		DA8848741CBAFCC100AB86E3 /* mapbox@2x.png in Resources */ = {isa = PBXBuildFile; fileRef = DA88486A1CBAFCC100AB86E3 /* mapbox@2x.png */; };
		DA8848751CBAFCC100AB86E3 /* mapbox@3x.png in Resources */ = {isa = PBXBuildFile; fileRef = DA88486B1CBAFCC100AB86E3 /* mapbox@3x.png */; };
		DA88487A1CBAFD5C00AB86E3 /* api_mapbox_com-digicert.der in Resources */ = {isa = PBXBuildFile; fileRef = DA8848771CBAFD5C00AB86E3 /* api_mapbox_com-digicert.der */; };
		DA88487B1CBAFD5C00AB86E3 /* api_mapbox_com-geotrust.der in Resources */ = {isa = PBXBuildFile; fileRef = DA8848781CBAFD5C00AB86E3 /* api_mapbox_com-geotrust.der */; };
		DA88487C1CBAFD5C00AB86E3 /* star_tilestream_net.der in Resources */ = {isa = PBXBuildFile; fileRef = DA8848791CBAFD5C00AB86E3 /* star_tilestream_net.der */; };
		DA8848841CBB033F00AB86E3 /* FABAttributes.h in Headers */ = {isa = PBXBuildFile; fileRef = DA8848801CBB033F00AB86E3 /* FABAttributes.h */; };
		DA8848851CBB033F00AB86E3 /* FABKitProtocol.h in Headers */ = {isa = PBXBuildFile; fileRef = DA8848811CBB033F00AB86E3 /* FABKitProtocol.h */; };
		DA8848861CBB033F00AB86E3 /* Fabric+FABKits.h in Headers */ = {isa = PBXBuildFile; fileRef = DA8848821CBB033F00AB86E3 /* Fabric+FABKits.h */; };
		DA8848871CBB033F00AB86E3 /* Fabric.h in Headers */ = {isa = PBXBuildFile; fileRef = DA8848831CBB033F00AB86E3 /* Fabric.h */; };
		DA88488B1CBB037E00AB86E3 /* SMCalloutView.h in Headers */ = {isa = PBXBuildFile; fileRef = DA8848891CBB037E00AB86E3 /* SMCalloutView.h */; };
		DA88488C1CBB037E00AB86E3 /* SMCalloutView.m in Sources */ = {isa = PBXBuildFile; fileRef = DA88488A1CBB037E00AB86E3 /* SMCalloutView.m */; };
		DA88488E1CBB047F00AB86E3 /* reachability.h in Headers */ = {isa = PBXBuildFile; fileRef = DA88488D1CBB047F00AB86E3 /* reachability.h */; };
		DA8933A31CCC95B000E68420 /* Localizable.strings in Resources */ = {isa = PBXBuildFile; fileRef = DA89339F1CCC951200E68420 /* Localizable.strings */; };
		DA8933BC1CCD2CA100E68420 /* Foundation.strings in Resources */ = {isa = PBXBuildFile; fileRef = DA8933BA1CCD2CA100E68420 /* Foundation.strings */; };
		DA8933BF1CCD2CAD00E68420 /* Foundation.stringsdict in Resources */ = {isa = PBXBuildFile; fileRef = DA8933BD1CCD2CAD00E68420 /* Foundation.stringsdict */; };
		DA8933DB1CCD31D400E68420 /* Foundation.strings in Resources */ = {isa = PBXBuildFile; fileRef = DA8933BA1CCD2CA100E68420 /* Foundation.strings */; };
		DA8933DC1CCD31D400E68420 /* Foundation.stringsdict in Resources */ = {isa = PBXBuildFile; fileRef = DA8933BD1CCD2CAD00E68420 /* Foundation.stringsdict */; };
		DA8933DD1CCD31D400E68420 /* api_mapbox_com-digicert.der in Resources */ = {isa = PBXBuildFile; fileRef = DA8848771CBAFD5C00AB86E3 /* api_mapbox_com-digicert.der */; };
		DA8933DE1CCD31D400E68420 /* api_mapbox_com-geotrust.der in Resources */ = {isa = PBXBuildFile; fileRef = DA8848781CBAFD5C00AB86E3 /* api_mapbox_com-geotrust.der */; };
		DA8933DF1CCD31D400E68420 /* star_tilestream_net.der in Resources */ = {isa = PBXBuildFile; fileRef = DA8848791CBAFD5C00AB86E3 /* star_tilestream_net.der */; };
		DA8933E01CCD31DF00E68420 /* Localizable.strings in Resources */ = {isa = PBXBuildFile; fileRef = DA89339F1CCC951200E68420 /* Localizable.strings */; };
		DA8933E11CCD31DF00E68420 /* Compass.png in Resources */ = {isa = PBXBuildFile; fileRef = DA8848631CBAFCC100AB86E3 /* Compass.png */; };
		DA8933E21CCD31DF00E68420 /* Compass@2x.png in Resources */ = {isa = PBXBuildFile; fileRef = DA8848641CBAFCC100AB86E3 /* Compass@2x.png */; };
		DA8933E31CCD31DF00E68420 /* Compass@3x.png in Resources */ = {isa = PBXBuildFile; fileRef = DA8848651CBAFCC100AB86E3 /* Compass@3x.png */; };
		DA8933E41CCD31DF00E68420 /* default_marker.png in Resources */ = {isa = PBXBuildFile; fileRef = DA8848661CBAFCC100AB86E3 /* default_marker.png */; };
		DA8933E51CCD31DF00E68420 /* default_marker@2x.png in Resources */ = {isa = PBXBuildFile; fileRef = DA8848671CBAFCC100AB86E3 /* default_marker@2x.png */; };
		DA8933E61CCD31DF00E68420 /* default_marker@3x.png in Resources */ = {isa = PBXBuildFile; fileRef = DA8848681CBAFCC100AB86E3 /* default_marker@3x.png */; };
		DA8933E71CCD31DF00E68420 /* mapbox.png in Resources */ = {isa = PBXBuildFile; fileRef = DA8848691CBAFCC100AB86E3 /* mapbox.png */; };
		DA8933E81CCD31DF00E68420 /* mapbox@2x.png in Resources */ = {isa = PBXBuildFile; fileRef = DA88486A1CBAFCC100AB86E3 /* mapbox@2x.png */; };
		DA8933E91CCD31DF00E68420 /* mapbox@3x.png in Resources */ = {isa = PBXBuildFile; fileRef = DA88486B1CBAFCC100AB86E3 /* mapbox@3x.png */; };
		DA8933F01CCD387900E68420 /* strip-frameworks.sh in Resources */ = {isa = PBXBuildFile; fileRef = DA8933EF1CCD387900E68420 /* strip-frameworks.sh */; };
		DA8963371CC549A100684375 /* glyphs in Resources */ = {isa = PBXBuildFile; fileRef = DA8963331CC549A100684375 /* glyphs */; };
		DA8963381CC549A100684375 /* sprites in Resources */ = {isa = PBXBuildFile; fileRef = DA8963341CC549A100684375 /* sprites */; };
		DA8963391CC549A100684375 /* styles in Resources */ = {isa = PBXBuildFile; fileRef = DA8963351CC549A100684375 /* styles */; };
		DA89633A1CC549A100684375 /* tiles in Resources */ = {isa = PBXBuildFile; fileRef = DA8963361CC549A100684375 /* tiles */; };
		DAA4E4051CBB5C9E00178DFB /* ImageIO.framework in Frameworks */ = {isa = PBXBuildFile; fileRef = DAA4E4041CBB5C9E00178DFB /* ImageIO.framework */; };
		DAA4E4071CBB5CBF00178DFB /* MobileCoreServices.framework in Frameworks */ = {isa = PBXBuildFile; fileRef = DAA4E4061CBB5CBF00178DFB /* MobileCoreServices.framework */; };
		DAA4E4081CBB6C9500178DFB /* Mapbox.framework in Frameworks */ = {isa = PBXBuildFile; fileRef = DA8847D21CBAF91600AB86E3 /* Mapbox.framework */; };
		DAA4E4091CBB6C9500178DFB /* Mapbox.framework in Embed Frameworks */ = {isa = PBXBuildFile; fileRef = DA8847D21CBAF91600AB86E3 /* Mapbox.framework */; settings = {ATTRIBUTES = (CodeSignOnCopy, RemoveHeadersOnCopy, ); }; };
		DAA4E41C1CBB730400178DFB /* MGLAccountManager.m in Sources */ = {isa = PBXBuildFile; fileRef = DA8848001CBAFA6200AB86E3 /* MGLAccountManager.m */; };
		DAA4E41D1CBB730400178DFB /* MGLGeometry.mm in Sources */ = {isa = PBXBuildFile; fileRef = DA8848021CBAFA6200AB86E3 /* MGLGeometry.mm */; };
		DAA4E41E1CBB730400178DFB /* MGLMapCamera.mm in Sources */ = {isa = PBXBuildFile; fileRef = DA8848031CBAFA6200AB86E3 /* MGLMapCamera.mm */; };
		DAA4E41F1CBB730400178DFB /* MGLMultiPoint.mm in Sources */ = {isa = PBXBuildFile; fileRef = DA8848051CBAFA6200AB86E3 /* MGLMultiPoint.mm */; };
		DAA4E4201CBB730400178DFB /* MGLOfflinePack.mm in Sources */ = {isa = PBXBuildFile; fileRef = DA8848071CBAFA6200AB86E3 /* MGLOfflinePack.mm */; };
		DAA4E4211CBB730400178DFB /* MGLOfflineStorage.mm in Sources */ = {isa = PBXBuildFile; fileRef = DA88480A1CBAFA6200AB86E3 /* MGLOfflineStorage.mm */; };
		DAA4E4221CBB730400178DFB /* MGLPointAnnotation.mm in Sources */ = {isa = PBXBuildFile; fileRef = DA88480B1CBAFA6200AB86E3 /* MGLPointAnnotation.mm */; };
		DAA4E4231CBB730400178DFB /* MGLPolygon.mm in Sources */ = {isa = PBXBuildFile; fileRef = DA88480C1CBAFA6200AB86E3 /* MGLPolygon.mm */; };
		DAA4E4241CBB730400178DFB /* MGLPolyline.mm in Sources */ = {isa = PBXBuildFile; fileRef = DA88480D1CBAFA6200AB86E3 /* MGLPolyline.mm */; };
		DAA4E4251CBB730400178DFB /* MGLShape.mm in Sources */ = {isa = PBXBuildFile; fileRef = DA88480E1CBAFA6200AB86E3 /* MGLShape.mm */; };
		DAA4E4261CBB730400178DFB /* MGLStyle.mm in Sources */ = {isa = PBXBuildFile; fileRef = DA88480F1CBAFA6200AB86E3 /* MGLStyle.mm */; };
		DAA4E4271CBB730400178DFB /* MGLTilePyramidOfflineRegion.mm in Sources */ = {isa = PBXBuildFile; fileRef = DA8848101CBAFA6200AB86E3 /* MGLTilePyramidOfflineRegion.mm */; };
		DAA4E4281CBB730400178DFB /* MGLTypes.m in Sources */ = {isa = PBXBuildFile; fileRef = DA8848111CBAFA6200AB86E3 /* MGLTypes.m */; };
		DAA4E4291CBB730400178DFB /* NSBundle+MGLAdditions.m in Sources */ = {isa = PBXBuildFile; fileRef = DA8848131CBAFA6200AB86E3 /* NSBundle+MGLAdditions.m */; };
		DAA4E42A1CBB730400178DFB /* NSProcessInfo+MGLAdditions.m in Sources */ = {isa = PBXBuildFile; fileRef = DA8848161CBAFA6200AB86E3 /* NSProcessInfo+MGLAdditions.m */; };
		DAA4E42B1CBB730400178DFB /* NSString+MGLAdditions.m in Sources */ = {isa = PBXBuildFile; fileRef = DA8848181CBAFA6200AB86E3 /* NSString+MGLAdditions.m */; };
		DAA4E42D1CBB730400178DFB /* MGLAnnotationImage.m in Sources */ = {isa = PBXBuildFile; fileRef = DA8848411CBAFB9800AB86E3 /* MGLAnnotationImage.m */; };
		DAA4E42E1CBB730400178DFB /* MGLAPIClient.m in Sources */ = {isa = PBXBuildFile; fileRef = DA8848431CBAFB9800AB86E3 /* MGLAPIClient.m */; };
		DAA4E42F1CBB730400178DFB /* MGLCompactCalloutView.m in Sources */ = {isa = PBXBuildFile; fileRef = DA8848451CBAFB9800AB86E3 /* MGLCompactCalloutView.m */; };
		DAA4E4301CBB730400178DFB /* MGLLocationManager.m in Sources */ = {isa = PBXBuildFile; fileRef = DA8848471CBAFB9800AB86E3 /* MGLLocationManager.m */; };
		DAA4E4311CBB730400178DFB /* MGLMapboxEvents.m in Sources */ = {isa = PBXBuildFile; fileRef = DA8848491CBAFB9800AB86E3 /* MGLMapboxEvents.m */; };
		DAA4E4321CBB730400178DFB /* MGLMapView.mm in Sources */ = {isa = PBXBuildFile; fileRef = DA88484A1CBAFB9800AB86E3 /* MGLMapView.mm */; };
		DAA4E4331CBB730400178DFB /* MGLUserLocation.m in Sources */ = {isa = PBXBuildFile; fileRef = DA88484C1CBAFB9800AB86E3 /* MGLUserLocation.m */; };
		DAA4E4341CBB730400178DFB /* MGLFaux3DUserLocationAnnotationView.m in Sources */ = {isa = PBXBuildFile; fileRef = DA88484E1CBAFB9800AB86E3 /* MGLFaux3DUserLocationAnnotationView.m */; };
		DAA4E4351CBB730400178DFB /* SMCalloutView.m in Sources */ = {isa = PBXBuildFile; fileRef = DA88488A1CBB037E00AB86E3 /* SMCalloutView.m */; };
		DAABF73D1CBC59BB005B1825 /* libmbgl-core.a in Frameworks */ = {isa = PBXBuildFile; fileRef = DAABF73B1CBC59BB005B1825 /* libmbgl-core.a */; };
		DAAF722B1DA903C700312FA4 /* MGLStyleValue.h in Headers */ = {isa = PBXBuildFile; fileRef = DAAF72291DA903C700312FA4 /* MGLStyleValue.h */; settings = {ATTRIBUTES = (Public, ); }; };
		DAAF722C1DA903C700312FA4 /* MGLStyleValue.h in Headers */ = {isa = PBXBuildFile; fileRef = DAAF72291DA903C700312FA4 /* MGLStyleValue.h */; settings = {ATTRIBUTES = (Public, ); }; };
		DAAF722D1DA903C700312FA4 /* MGLStyleValue_Private.h in Headers */ = {isa = PBXBuildFile; fileRef = DAAF722A1DA903C700312FA4 /* MGLStyleValue_Private.h */; };
		DAAF722E1DA903C700312FA4 /* MGLStyleValue_Private.h in Headers */ = {isa = PBXBuildFile; fileRef = DAAF722A1DA903C700312FA4 /* MGLStyleValue_Private.h */; };
		DABCABAC1CB80692000A7C39 /* main.m in Sources */ = {isa = PBXBuildFile; fileRef = DABCABAB1CB80692000A7C39 /* main.m */; };
		DABCABAF1CB80692000A7C39 /* MBXBenchAppDelegate.m in Sources */ = {isa = PBXBuildFile; fileRef = DABCABAE1CB80692000A7C39 /* MBXBenchAppDelegate.m */; };
		DABCABB21CB80692000A7C39 /* MBXBenchViewController.mm in Sources */ = {isa = PBXBuildFile; fileRef = DABCABB11CB80692000A7C39 /* MBXBenchViewController.mm */; };
		DABCABB71CB80692000A7C39 /* Assets.xcassets in Resources */ = {isa = PBXBuildFile; fileRef = DABCABB61CB80692000A7C39 /* Assets.xcassets */; };
		DABCABBA1CB80692000A7C39 /* LaunchScreen.storyboard in Resources */ = {isa = PBXBuildFile; fileRef = DABCABB81CB80692000A7C39 /* LaunchScreen.storyboard */; };
		DABCABC21CB8071D000A7C39 /* locations.cpp in Sources */ = {isa = PBXBuildFile; fileRef = DABCABBF1CB80717000A7C39 /* locations.cpp */; };
		DABFB85D1CBE99E500D62B32 /* MGLAccountManager.h in Headers */ = {isa = PBXBuildFile; fileRef = DA8847DF1CBAFA5100AB86E3 /* MGLAccountManager.h */; settings = {ATTRIBUTES = (Public, ); }; };
		DABFB85E1CBE99E500D62B32 /* MGLAnnotation.h in Headers */ = {isa = PBXBuildFile; fileRef = DA8847E01CBAFA5100AB86E3 /* MGLAnnotation.h */; settings = {ATTRIBUTES = (Public, ); }; };
		DABFB85F1CBE99E500D62B32 /* MGLGeometry.h in Headers */ = {isa = PBXBuildFile; fileRef = DA8847E11CBAFA5100AB86E3 /* MGLGeometry.h */; settings = {ATTRIBUTES = (Public, ); }; };
		DABFB8601CBE99E500D62B32 /* MGLMapCamera.h in Headers */ = {isa = PBXBuildFile; fileRef = DA8847E21CBAFA5100AB86E3 /* MGLMapCamera.h */; settings = {ATTRIBUTES = (Public, ); }; };
		DABFB8611CBE99E500D62B32 /* MGLMultiPoint.h in Headers */ = {isa = PBXBuildFile; fileRef = DA8847E31CBAFA5100AB86E3 /* MGLMultiPoint.h */; settings = {ATTRIBUTES = (Public, ); }; };
		DABFB8621CBE99E500D62B32 /* MGLOfflinePack.h in Headers */ = {isa = PBXBuildFile; fileRef = DA8847E41CBAFA5100AB86E3 /* MGLOfflinePack.h */; settings = {ATTRIBUTES = (Public, ); }; };
		DABFB8631CBE99E500D62B32 /* MGLOfflineRegion.h in Headers */ = {isa = PBXBuildFile; fileRef = DA8847E51CBAFA5100AB86E3 /* MGLOfflineRegion.h */; settings = {ATTRIBUTES = (Public, ); }; };
		DABFB8641CBE99E500D62B32 /* MGLOfflineStorage.h in Headers */ = {isa = PBXBuildFile; fileRef = DA8847E61CBAFA5100AB86E3 /* MGLOfflineStorage.h */; settings = {ATTRIBUTES = (Public, ); }; };
		DABFB8651CBE99E500D62B32 /* MGLOverlay.h in Headers */ = {isa = PBXBuildFile; fileRef = DA8847E71CBAFA5100AB86E3 /* MGLOverlay.h */; settings = {ATTRIBUTES = (Public, ); }; };
		DABFB8661CBE99E500D62B32 /* MGLPointAnnotation.h in Headers */ = {isa = PBXBuildFile; fileRef = DA8847E81CBAFA5100AB86E3 /* MGLPointAnnotation.h */; settings = {ATTRIBUTES = (Public, ); }; };
		DABFB8671CBE99E500D62B32 /* MGLPolygon.h in Headers */ = {isa = PBXBuildFile; fileRef = DA8847E91CBAFA5100AB86E3 /* MGLPolygon.h */; settings = {ATTRIBUTES = (Public, ); }; };
		DABFB8681CBE99E500D62B32 /* MGLPolyline.h in Headers */ = {isa = PBXBuildFile; fileRef = DA8847EA1CBAFA5100AB86E3 /* MGLPolyline.h */; settings = {ATTRIBUTES = (Public, ); }; };
		DABFB8691CBE99E500D62B32 /* MGLShape.h in Headers */ = {isa = PBXBuildFile; fileRef = DA8847EB1CBAFA5100AB86E3 /* MGLShape.h */; settings = {ATTRIBUTES = (Public, ); }; };
		DABFB86A1CBE99E500D62B32 /* MGLStyle.h in Headers */ = {isa = PBXBuildFile; fileRef = DA8847EC1CBAFA5100AB86E3 /* MGLStyle.h */; settings = {ATTRIBUTES = (Public, ); }; };
		DABFB86B1CBE99E500D62B32 /* MGLTilePyramidOfflineRegion.h in Headers */ = {isa = PBXBuildFile; fileRef = DA8847ED1CBAFA5100AB86E3 /* MGLTilePyramidOfflineRegion.h */; settings = {ATTRIBUTES = (Public, ); }; };
		DABFB86C1CBE99E500D62B32 /* MGLTypes.h in Headers */ = {isa = PBXBuildFile; fileRef = DA8847EE1CBAFA5100AB86E3 /* MGLTypes.h */; settings = {ATTRIBUTES = (Public, ); }; };
		DABFB86D1CBE9A0F00D62B32 /* MGLAnnotationImage.h in Headers */ = {isa = PBXBuildFile; fileRef = DA8848341CBAFB8500AB86E3 /* MGLAnnotationImage.h */; settings = {ATTRIBUTES = (Public, ); }; };
		DABFB86E1CBE9A0F00D62B32 /* MGLCalloutView.h in Headers */ = {isa = PBXBuildFile; fileRef = DA8848351CBAFB8500AB86E3 /* MGLCalloutView.h */; settings = {ATTRIBUTES = (Public, ); }; };
		DABFB86F1CBE9A0F00D62B32 /* MGLMapView.h in Headers */ = {isa = PBXBuildFile; fileRef = DA8848361CBAFB8500AB86E3 /* MGLMapView.h */; settings = {ATTRIBUTES = (Public, ); }; };
		DABFB8701CBE9A0F00D62B32 /* MGLMapView+IBAdditions.h in Headers */ = {isa = PBXBuildFile; fileRef = DA8848371CBAFB8500AB86E3 /* MGLMapView+IBAdditions.h */; settings = {ATTRIBUTES = (Public, ); }; };
		DABFB8711CBE9A0F00D62B32 /* MGLMapView+MGLCustomStyleLayerAdditions.h in Headers */ = {isa = PBXBuildFile; fileRef = DA8848381CBAFB8500AB86E3 /* MGLMapView+MGLCustomStyleLayerAdditions.h */; settings = {ATTRIBUTES = (Public, ); }; };
		DABFB8721CBE9A0F00D62B32 /* MGLUserLocation.h in Headers */ = {isa = PBXBuildFile; fileRef = DA8848391CBAFB8500AB86E3 /* MGLUserLocation.h */; settings = {ATTRIBUTES = (Public, ); }; };
		DABFB8731CBE9A9900D62B32 /* Mapbox.h in Headers */ = {isa = PBXBuildFile; fileRef = DA88485E1CBAFC2E00AB86E3 /* Mapbox.h */; settings = {ATTRIBUTES = (Public, ); }; };
		DAC49C5C1CD02BC9009E1AA3 /* Localizable.stringsdict in Resources */ = {isa = PBXBuildFile; fileRef = DAC49C5F1CD02BC9009E1AA3 /* Localizable.stringsdict */; };
		DAC49C5D1CD02BC9009E1AA3 /* Localizable.stringsdict in Resources */ = {isa = PBXBuildFile; fileRef = DAC49C5F1CD02BC9009E1AA3 /* Localizable.stringsdict */; };
		DAD1656C1CF41981001FF4B9 /* MGLFeature.h in Headers */ = {isa = PBXBuildFile; fileRef = DAD165691CF41981001FF4B9 /* MGLFeature.h */; settings = {ATTRIBUTES = (Public, ); }; };
		DAD1656D1CF41981001FF4B9 /* MGLFeature.h in Headers */ = {isa = PBXBuildFile; fileRef = DAD165691CF41981001FF4B9 /* MGLFeature.h */; settings = {ATTRIBUTES = (Public, ); }; };
		DAD1656E1CF41981001FF4B9 /* MGLFeature_Private.h in Headers */ = {isa = PBXBuildFile; fileRef = DAD1656A1CF41981001FF4B9 /* MGLFeature_Private.h */; };
		DAD165701CF41981001FF4B9 /* MGLFeature.mm in Sources */ = {isa = PBXBuildFile; fileRef = DAD1656B1CF41981001FF4B9 /* MGLFeature.mm */; };
		DAD165711CF41981001FF4B9 /* MGLFeature.mm in Sources */ = {isa = PBXBuildFile; fileRef = DAD1656B1CF41981001FF4B9 /* MGLFeature.mm */; };
		DAD165781CF4CDFF001FF4B9 /* MGLShapeCollection.h in Headers */ = {isa = PBXBuildFile; fileRef = DAD165761CF4CDFF001FF4B9 /* MGLShapeCollection.h */; settings = {ATTRIBUTES = (Public, ); }; };
		DAD165791CF4CDFF001FF4B9 /* MGLShapeCollection.h in Headers */ = {isa = PBXBuildFile; fileRef = DAD165761CF4CDFF001FF4B9 /* MGLShapeCollection.h */; settings = {ATTRIBUTES = (Public, ); }; };
		DAD1657A1CF4CDFF001FF4B9 /* MGLShapeCollection.m in Sources */ = {isa = PBXBuildFile; fileRef = DAD165771CF4CDFF001FF4B9 /* MGLShapeCollection.m */; };
		DAD1657B1CF4CDFF001FF4B9 /* MGLShapeCollection.m in Sources */ = {isa = PBXBuildFile; fileRef = DAD165771CF4CDFF001FF4B9 /* MGLShapeCollection.m */; };
		DAED38631D62D0FC00D7640F /* NSURL+MGLAdditions.h in Headers */ = {isa = PBXBuildFile; fileRef = DAED38611D62D0FC00D7640F /* NSURL+MGLAdditions.h */; };
		DAED38641D62D0FC00D7640F /* NSURL+MGLAdditions.h in Headers */ = {isa = PBXBuildFile; fileRef = DAED38611D62D0FC00D7640F /* NSURL+MGLAdditions.h */; };
		DAED38651D62D0FC00D7640F /* NSURL+MGLAdditions.m in Sources */ = {isa = PBXBuildFile; fileRef = DAED38621D62D0FC00D7640F /* NSURL+MGLAdditions.m */; };
		DAED38661D62D0FC00D7640F /* NSURL+MGLAdditions.m in Sources */ = {isa = PBXBuildFile; fileRef = DAED38621D62D0FC00D7640F /* NSURL+MGLAdditions.m */; };
<<<<<<< HEAD
		DD01C6661DA6DC0D00ABCAC7 /* back.jpg in Resources */ = {isa = PBXBuildFile; fileRef = DD01C65F1DA6DC0D00ABCAC7 /* back.jpg */; };
		DD01C6671DA6DC0D00ABCAC7 /* bottom.jpg in Resources */ = {isa = PBXBuildFile; fileRef = DD01C6601DA6DC0D00ABCAC7 /* bottom.jpg */; };
		DD01C6681DA6DC0D00ABCAC7 /* Envmap.txt in Resources */ = {isa = PBXBuildFile; fileRef = DD01C6611DA6DC0D00ABCAC7 /* Envmap.txt */; };
		DD01C6691DA6DC0D00ABCAC7 /* front.jpg in Resources */ = {isa = PBXBuildFile; fileRef = DD01C6621DA6DC0D00ABCAC7 /* front.jpg */; };
		DD01C66A1DA6DC0D00ABCAC7 /* left.jpg in Resources */ = {isa = PBXBuildFile; fileRef = DD01C6631DA6DC0D00ABCAC7 /* left.jpg */; };
		DD01C66B1DA6DC0D00ABCAC7 /* right.jpg in Resources */ = {isa = PBXBuildFile; fileRef = DD01C6641DA6DC0D00ABCAC7 /* right.jpg */; };
		DD01C66C1DA6DC0D00ABCAC7 /* top.jpg in Resources */ = {isa = PBXBuildFile; fileRef = DD01C6651DA6DC0D00ABCAC7 /* top.jpg */; };
=======
		DD0902A91DB1929D00C5BDCE /* MGLNetworkConfiguration.m in Sources */ = {isa = PBXBuildFile; fileRef = DD0902A21DB18DE700C5BDCE /* MGLNetworkConfiguration.m */; };
		DD0902AA1DB1929D00C5BDCE /* MGLNetworkConfiguration.m in Sources */ = {isa = PBXBuildFile; fileRef = DD0902A21DB18DE700C5BDCE /* MGLNetworkConfiguration.m */; };
		DD0902AB1DB192A800C5BDCE /* MGLNetworkConfiguration.h in Headers */ = {isa = PBXBuildFile; fileRef = DD0902A41DB18F1B00C5BDCE /* MGLNetworkConfiguration.h */; };
>>>>>>> 0ccc7f51
		DD4823751D94AE6C00EB71B7 /* fill_filter_style.json in Resources */ = {isa = PBXBuildFile; fileRef = DD4823721D94AE6C00EB71B7 /* fill_filter_style.json */; };
		DD4823761D94AE6C00EB71B7 /* line_filter_style.json in Resources */ = {isa = PBXBuildFile; fileRef = DD4823731D94AE6C00EB71B7 /* line_filter_style.json */; };
		DD4823771D94AE6C00EB71B7 /* numeric_filter_style.json in Resources */ = {isa = PBXBuildFile; fileRef = DD4823741D94AE6C00EB71B7 /* numeric_filter_style.json */; };
		DD58A4C61D822BD000E1F038 /* MGLExpressionTests.mm in Sources */ = {isa = PBXBuildFile; fileRef = DD58A4C51D822BD000E1F038 /* MGLExpressionTests.mm */; };
/* End PBXBuildFile section */

/* Begin PBXContainerItemProxy section */
		DA25D5C71CCDA0C100607828 /* PBXContainerItemProxy */ = {
			isa = PBXContainerItemProxy;
			containerPortal = DA1DC9421CB6C1C2006E619F /* Project object */;
			proxyType = 1;
			remoteGlobalIDString = DA25D5B81CCD9EDE00607828;
			remoteInfo = settings;
		};
		DA25D5C91CCDA0CC00607828 /* PBXContainerItemProxy */ = {
			isa = PBXContainerItemProxy;
			containerPortal = DA1DC9421CB6C1C2006E619F /* Project object */;
			proxyType = 1;
			remoteGlobalIDString = DA8933D41CCD306400E68420;
			remoteInfo = bundle;
		};
		DA25D5CB1CCDA0CC00607828 /* PBXContainerItemProxy */ = {
			isa = PBXContainerItemProxy;
			containerPortal = DA1DC9421CB6C1C2006E619F /* Project object */;
			proxyType = 1;
			remoteGlobalIDString = DA25D5B81CCD9EDE00607828;
			remoteInfo = settings;
		};
		DA2E88571CC036F400F24E7B /* PBXContainerItemProxy */ = {
			isa = PBXContainerItemProxy;
			containerPortal = DA1DC9421CB6C1C2006E619F /* Project object */;
			proxyType = 1;
			remoteGlobalIDString = DA8847D11CBAF91600AB86E3;
			remoteInfo = dynamic;
		};
		DA8847D71CBAF91600AB86E3 /* PBXContainerItemProxy */ = {
			isa = PBXContainerItemProxy;
			containerPortal = DA1DC9421CB6C1C2006E619F /* Project object */;
			proxyType = 1;
			remoteGlobalIDString = DA8847D11CBAF91600AB86E3;
			remoteInfo = framework;
		};
		DAA4E40A1CBB6C9500178DFB /* PBXContainerItemProxy */ = {
			isa = PBXContainerItemProxy;
			containerPortal = DA1DC9421CB6C1C2006E619F /* Project object */;
			proxyType = 1;
			remoteGlobalIDString = DA8847D11CBAF91600AB86E3;
			remoteInfo = framework;
		};
/* End PBXContainerItemProxy section */

/* Begin PBXCopyFilesBuildPhase section */
		DA4A269A1CB6F5D3000B7809 /* Embed Frameworks */ = {
			isa = PBXCopyFilesBuildPhase;
			buildActionMask = 2147483647;
			dstPath = "";
			dstSubfolderSpec = 10;
			files = (
				DA8847DA1CBAF91600AB86E3 /* Mapbox.framework in Embed Frameworks */,
			);
			name = "Embed Frameworks";
			runOnlyForDeploymentPostprocessing = 0;
		};
		DAA4E40C1CBB6C9600178DFB /* Embed Frameworks */ = {
			isa = PBXCopyFilesBuildPhase;
			buildActionMask = 2147483647;
			dstPath = "";
			dstSubfolderSpec = 10;
			files = (
				DAA4E4091CBB6C9500178DFB /* Mapbox.framework in Embed Frameworks */,
			);
			name = "Embed Frameworks";
			runOnlyForDeploymentPostprocessing = 0;
		};
		DAA4E4111CBB71D400178DFB /* CopyFiles */ = {
			isa = PBXCopyFilesBuildPhase;
			buildActionMask = 2147483647;
			dstPath = "include/$(PRODUCT_NAME)";
			dstSubfolderSpec = 16;
			files = (
			);
			runOnlyForDeploymentPostprocessing = 0;
		};
/* End PBXCopyFilesBuildPhase section */

/* Begin PBXFileReference section */
		30E578111DAA7D690050F07E /* UIImage+MGLAdditions.h */ = {isa = PBXFileReference; fileEncoding = 4; lastKnownFileType = sourcecode.c.h; name = "UIImage+MGLAdditions.h"; path = "src/UIImage+MGLAdditions.h"; sourceTree = SOURCE_ROOT; };
		30E578121DAA7D690050F07E /* UIImage+MGLAdditions.mm */ = {isa = PBXFileReference; fileEncoding = 4; lastKnownFileType = sourcecode.cpp.objcpp; name = "UIImage+MGLAdditions.mm"; path = "src/UIImage+MGLAdditions.mm"; sourceTree = SOURCE_ROOT; };
		350098B91D480108004B2AF0 /* MGLVectorSource.h */ = {isa = PBXFileReference; fileEncoding = 4; lastKnownFileType = sourcecode.c.h; path = MGLVectorSource.h; sourceTree = "<group>"; };
		350098BA1D480108004B2AF0 /* MGLVectorSource.mm */ = {isa = PBXFileReference; fileEncoding = 4; lastKnownFileType = sourcecode.cpp.objcpp; path = MGLVectorSource.mm; sourceTree = "<group>"; };
		350098DA1D484E60004B2AF0 /* NSValue+MGLStyleAttributeAdditions.h */ = {isa = PBXFileReference; fileEncoding = 4; lastKnownFileType = sourcecode.c.h; path = "NSValue+MGLStyleAttributeAdditions.h"; sourceTree = "<group>"; };
		350098DB1D484E60004B2AF0 /* NSValue+MGLStyleAttributeAdditions.mm */ = {isa = PBXFileReference; fileEncoding = 4; lastKnownFileType = sourcecode.cpp.objcpp; path = "NSValue+MGLStyleAttributeAdditions.mm"; sourceTree = "<group>"; };
		3510FFE81D6D9C7A00F413B2 /* NSComparisonPredicate+MGLAdditions.h */ = {isa = PBXFileReference; fileEncoding = 4; lastKnownFileType = sourcecode.c.h; path = "NSComparisonPredicate+MGLAdditions.h"; sourceTree = "<group>"; };
		3510FFE91D6D9C7A00F413B2 /* NSComparisonPredicate+MGLAdditions.mm */ = {isa = PBXFileReference; fileEncoding = 4; lastKnownFileType = sourcecode.cpp.objcpp; path = "NSComparisonPredicate+MGLAdditions.mm"; sourceTree = "<group>"; };
		3510FFEE1D6D9D8C00F413B2 /* NSExpression+MGLAdditions.h */ = {isa = PBXFileReference; fileEncoding = 4; lastKnownFileType = sourcecode.c.h; path = "NSExpression+MGLAdditions.h"; sourceTree = "<group>"; };
		3510FFEF1D6D9D8C00F413B2 /* NSExpression+MGLAdditions.mm */ = {isa = PBXFileReference; fileEncoding = 4; lastKnownFileType = sourcecode.cpp.objcpp; path = "NSExpression+MGLAdditions.mm"; sourceTree = "<group>"; };
		3510FFF71D6DCC4700F413B2 /* NSCompoundPredicate+MGLAdditions.h */ = {isa = PBXFileReference; fileEncoding = 4; lastKnownFileType = sourcecode.c.h; path = "NSCompoundPredicate+MGLAdditions.h"; sourceTree = "<group>"; };
		3510FFF81D6DCC4700F413B2 /* NSCompoundPredicate+MGLAdditions.mm */ = {isa = PBXFileReference; fileEncoding = 4; lastKnownFileType = sourcecode.cpp.objcpp; path = "NSCompoundPredicate+MGLAdditions.mm"; sourceTree = "<group>"; };
		35136D381D42271A00C20EFD /* MGLBackgroundStyleLayer.mm */ = {isa = PBXFileReference; fileEncoding = 4; lastKnownFileType = sourcecode.cpp.objcpp; path = MGLBackgroundStyleLayer.mm; sourceTree = "<group>"; };
		35136D3B1D42272500C20EFD /* MGLCircleStyleLayer.mm */ = {isa = PBXFileReference; fileEncoding = 4; lastKnownFileType = sourcecode.cpp.objcpp; path = MGLCircleStyleLayer.mm; sourceTree = "<group>"; };
		35136D3E1D42273000C20EFD /* MGLLineStyleLayer.mm */ = {isa = PBXFileReference; fileEncoding = 4; lastKnownFileType = sourcecode.cpp.objcpp; path = MGLLineStyleLayer.mm; sourceTree = "<group>"; };
		35136D411D42274500C20EFD /* MGLRasterStyleLayer.mm */ = {isa = PBXFileReference; fileEncoding = 4; lastKnownFileType = sourcecode.cpp.objcpp; path = MGLRasterStyleLayer.mm; sourceTree = "<group>"; };
		35136D441D42275100C20EFD /* MGLSymbolStyleLayer.mm */ = {isa = PBXFileReference; fileEncoding = 4; lastKnownFileType = sourcecode.cpp.objcpp; path = MGLSymbolStyleLayer.mm; sourceTree = "<group>"; };
		35136D4A1D4277FC00C20EFD /* MGLSource.h */ = {isa = PBXFileReference; fileEncoding = 4; lastKnownFileType = sourcecode.c.h; path = MGLSource.h; sourceTree = "<group>"; };
		35136D4B1D4277FC00C20EFD /* MGLSource.mm */ = {isa = PBXFileReference; fileEncoding = 4; lastKnownFileType = sourcecode.cpp.objcpp; path = MGLSource.mm; sourceTree = "<group>"; };
		35305D461D22AA450007D005 /* NSData+MGLAdditions.h */ = {isa = PBXFileReference; lastKnownFileType = sourcecode.c.h; path = "NSData+MGLAdditions.h"; sourceTree = "<group>"; };
		35305D471D22AA450007D005 /* NSData+MGLAdditions.mm */ = {isa = PBXFileReference; lastKnownFileType = sourcecode.cpp.objcpp; path = "NSData+MGLAdditions.mm"; sourceTree = "<group>"; };
		3538AA1B1D542239008EC33D /* MGLForegroundStyleLayer.h */ = {isa = PBXFileReference; fileEncoding = 4; lastKnownFileType = sourcecode.c.h; path = MGLForegroundStyleLayer.h; sourceTree = "<group>"; };
		3538AA1C1D542239008EC33D /* MGLForegroundStyleLayer.m */ = {isa = PBXFileReference; fileEncoding = 4; lastKnownFileType = sourcecode.c.objc; path = MGLForegroundStyleLayer.m; sourceTree = "<group>"; };
		353933F11D3FB753003F57D7 /* MGLCircleStyleLayer.h */ = {isa = PBXFileReference; fileEncoding = 4; lastKnownFileType = sourcecode.c.h; path = MGLCircleStyleLayer.h; sourceTree = "<group>"; };
		353933F41D3FB785003F57D7 /* MGLBackgroundStyleLayer.h */ = {isa = PBXFileReference; fileEncoding = 4; lastKnownFileType = sourcecode.c.h; path = MGLBackgroundStyleLayer.h; sourceTree = "<group>"; };
		353933F71D3FB79F003F57D7 /* MGLLineStyleLayer.h */ = {isa = PBXFileReference; fileEncoding = 4; lastKnownFileType = sourcecode.c.h; path = MGLLineStyleLayer.h; sourceTree = "<group>"; };
		353933FA1D3FB7C0003F57D7 /* MGLRasterStyleLayer.h */ = {isa = PBXFileReference; fileEncoding = 4; lastKnownFileType = sourcecode.c.h; path = MGLRasterStyleLayer.h; sourceTree = "<group>"; };
		353933FD1D3FB7DD003F57D7 /* MGLSymbolStyleLayer.h */ = {isa = PBXFileReference; fileEncoding = 4; lastKnownFileType = sourcecode.c.h; path = MGLSymbolStyleLayer.h; sourceTree = "<group>"; };
		353AFA121D65AB17005A69F4 /* NSDate+MGLAdditions.h */ = {isa = PBXFileReference; fileEncoding = 4; lastKnownFileType = sourcecode.c.h; path = "NSDate+MGLAdditions.h"; sourceTree = "<group>"; };
		353AFA131D65AB17005A69F4 /* NSDate+MGLAdditions.mm */ = {isa = PBXFileReference; fileEncoding = 4; lastKnownFileType = sourcecode.cpp.objcpp; path = "NSDate+MGLAdditions.mm"; sourceTree = "<group>"; };
		353BAEF51D646370009A8DA9 /* amsterdam.geojson */ = {isa = PBXFileReference; fileEncoding = 4; lastKnownFileType = text; name = amsterdam.geojson; path = ../../darwin/test/amsterdam.geojson; sourceTree = "<group>"; };
		353D23951D0B0DFE002BE09D /* MGLAnnotationViewTests.m */ = {isa = PBXFileReference; fileEncoding = 4; lastKnownFileType = sourcecode.c.objc; path = MGLAnnotationViewTests.m; sourceTree = "<group>"; };
		354B83941D2E873E005D9406 /* MGLUserLocationAnnotationView.h */ = {isa = PBXFileReference; fileEncoding = 4; lastKnownFileType = sourcecode.c.h; path = MGLUserLocationAnnotationView.h; sourceTree = "<group>"; };
		354B83951D2E873E005D9406 /* MGLUserLocationAnnotationView.m */ = {isa = PBXFileReference; fileEncoding = 4; lastKnownFileType = sourcecode.c.objc; path = MGLUserLocationAnnotationView.m; sourceTree = "<group>"; };
		354B839A1D2E9B48005D9406 /* MBXUserLocationAnnotationView.h */ = {isa = PBXFileReference; fileEncoding = 4; lastKnownFileType = sourcecode.c.h; path = MBXUserLocationAnnotationView.h; sourceTree = "<group>"; };
		354B839B1D2E9B48005D9406 /* MBXUserLocationAnnotationView.m */ = {isa = PBXFileReference; fileEncoding = 4; lastKnownFileType = sourcecode.c.objc; path = MBXUserLocationAnnotationView.m; sourceTree = "<group>"; };
		35599DEA1D46F14E0048254D /* MGLStyleValue.mm */ = {isa = PBXFileReference; fileEncoding = 4; lastKnownFileType = sourcecode.cpp.objcpp; path = MGLStyleValue.mm; sourceTree = "<group>"; };
		3566C7641D4A77BA008152BC /* MGLGeoJSONSource.h */ = {isa = PBXFileReference; fileEncoding = 4; lastKnownFileType = sourcecode.c.h; path = MGLGeoJSONSource.h; sourceTree = "<group>"; };
		3566C7651D4A77BA008152BC /* MGLGeoJSONSource.mm */ = {isa = PBXFileReference; fileEncoding = 4; lastKnownFileType = sourcecode.cpp.objcpp; path = MGLGeoJSONSource.mm; sourceTree = "<group>"; };
		3566C76A1D4A8DFA008152BC /* MGLRasterSource.h */ = {isa = PBXFileReference; fileEncoding = 4; lastKnownFileType = sourcecode.c.h; path = MGLRasterSource.h; sourceTree = "<group>"; };
		3566C76B1D4A8DFA008152BC /* MGLRasterSource.mm */ = {isa = PBXFileReference; fileEncoding = 4; lastKnownFileType = sourcecode.cpp.objcpp; path = MGLRasterSource.mm; sourceTree = "<group>"; };
		3566C7701D4A9198008152BC /* MGLSource_Private.h */ = {isa = PBXFileReference; fileEncoding = 4; lastKnownFileType = sourcecode.c.h; path = MGLSource_Private.h; sourceTree = "<group>"; };
		3575797F1D501E09000B822E /* MGLFillStyleLayerTests.m */ = {isa = PBXFileReference; fileEncoding = 4; lastKnownFileType = sourcecode.c.objc; name = MGLFillStyleLayerTests.m; path = ../../darwin/test/MGLFillStyleLayerTests.m; sourceTree = "<group>"; };
		357579821D502AE6000B822E /* MGLRasterStyleLayerTests.m */ = {isa = PBXFileReference; fileEncoding = 4; lastKnownFileType = sourcecode.c.objc; name = MGLRasterStyleLayerTests.m; path = ../../darwin/test/MGLRasterStyleLayerTests.m; sourceTree = "<group>"; };
		357579841D502AF5000B822E /* MGLSymbolStyleLayerTests.m */ = {isa = PBXFileReference; fileEncoding = 4; lastKnownFileType = sourcecode.c.objc; name = MGLSymbolStyleLayerTests.m; path = ../../darwin/test/MGLSymbolStyleLayerTests.m; sourceTree = "<group>"; };
		357579861D502AFE000B822E /* MGLLineStyleLayerTests.m */ = {isa = PBXFileReference; fileEncoding = 4; lastKnownFileType = sourcecode.c.objc; name = MGLLineStyleLayerTests.m; path = ../../darwin/test/MGLLineStyleLayerTests.m; sourceTree = "<group>"; };
		357579881D502B06000B822E /* MGLCircleStyleLayerTests.m */ = {isa = PBXFileReference; fileEncoding = 4; lastKnownFileType = sourcecode.c.objc; name = MGLCircleStyleLayerTests.m; path = ../../darwin/test/MGLCircleStyleLayerTests.m; sourceTree = "<group>"; };
		3575798A1D502B0C000B822E /* MGLBackgroundStyleLayerTests.m */ = {isa = PBXFileReference; fileEncoding = 4; lastKnownFileType = sourcecode.c.objc; name = MGLBackgroundStyleLayerTests.m; path = ../../darwin/test/MGLBackgroundStyleLayerTests.m; sourceTree = "<group>"; };
		3575798C1D502EC7000B822E /* MGLRuntimeStylingHelper.h */ = {isa = PBXFileReference; fileEncoding = 4; lastKnownFileType = sourcecode.c.h; name = MGLRuntimeStylingHelper.h; path = ../../darwin/test/MGLRuntimeStylingHelper.h; sourceTree = "<group>"; };
		3575798D1D502EC7000B822E /* MGLRuntimeStylingHelper.m */ = {isa = PBXFileReference; fileEncoding = 4; lastKnownFileType = sourcecode.c.objc; name = MGLRuntimeStylingHelper.m; path = ../../darwin/test/MGLRuntimeStylingHelper.m; sourceTree = "<group>"; };
		359F57451D2FDBD5005217F1 /* MGLUserLocationAnnotationView_Private.h */ = {isa = PBXFileReference; lastKnownFileType = sourcecode.c.h; path = MGLUserLocationAnnotationView_Private.h; sourceTree = "<group>"; };
		35B82BF61D6C5F8400B1B721 /* NSPredicate+MGLAdditions.h */ = {isa = PBXFileReference; fileEncoding = 4; lastKnownFileType = sourcecode.c.h; path = "NSPredicate+MGLAdditions.h"; sourceTree = "<group>"; };
		35B82BF71D6C5F8400B1B721 /* NSPredicate+MGLAdditions.mm */ = {isa = PBXFileReference; fileEncoding = 4; lastKnownFileType = sourcecode.cpp.objcpp; path = "NSPredicate+MGLAdditions.mm"; sourceTree = "<group>"; };
		35B8E08B1D6C8B5100E768D2 /* MGLFilterTests.mm */ = {isa = PBXFileReference; fileEncoding = 4; lastKnownFileType = sourcecode.cpp.objcpp; name = MGLFilterTests.mm; path = ../../darwin/test/MGLFilterTests.mm; sourceTree = "<group>"; };
		35CE61801D4165D9004F2359 /* UIColor+MGLAdditions.h */ = {isa = PBXFileReference; fileEncoding = 4; lastKnownFileType = sourcecode.c.h; path = "UIColor+MGLAdditions.h"; sourceTree = "<group>"; };
		35CE61811D4165D9004F2359 /* UIColor+MGLAdditions.mm */ = {isa = PBXFileReference; fileEncoding = 4; lastKnownFileType = sourcecode.cpp.objcpp; path = "UIColor+MGLAdditions.mm"; sourceTree = "<group>"; };
		35D13AB51D3D15E300AFB4E0 /* MGLStyleLayer.h */ = {isa = PBXFileReference; fileEncoding = 4; lastKnownFileType = sourcecode.c.h; path = MGLStyleLayer.h; sourceTree = "<group>"; };
		35D13AB61D3D15E300AFB4E0 /* MGLStyleLayer.mm */ = {isa = PBXFileReference; fileEncoding = 4; lastKnownFileType = sourcecode.cpp.objcpp; path = MGLStyleLayer.mm; sourceTree = "<group>"; };
		35D13AC11D3D19DD00AFB4E0 /* MGLFillStyleLayer.h */ = {isa = PBXFileReference; fileEncoding = 4; lastKnownFileType = sourcecode.c.h; path = MGLFillStyleLayer.h; sourceTree = "<group>"; };
		35D13AC21D3D19DD00AFB4E0 /* MGLFillStyleLayer.mm */ = {isa = PBXFileReference; fileEncoding = 4; lastKnownFileType = sourcecode.cpp.objcpp; path = MGLFillStyleLayer.mm; sourceTree = "<group>"; };
		35E0CFE51D3E501500188327 /* MGLStyle_Private.h */ = {isa = PBXFileReference; fileEncoding = 4; lastKnownFileType = sourcecode.c.h; path = MGLStyle_Private.h; sourceTree = "<group>"; };
		35E1A4D71D74336F007AA97F /* MGLValueEvaluator.h */ = {isa = PBXFileReference; fileEncoding = 4; lastKnownFileType = sourcecode.c.h; path = MGLValueEvaluator.h; sourceTree = "<group>"; };
		35E208A61D24210F00EC9A46 /* MGLNSDataAdditionsTests.m */ = {isa = PBXFileReference; fileEncoding = 4; lastKnownFileType = sourcecode.c.objc; path = MGLNSDataAdditionsTests.m; sourceTree = "<group>"; };
		35E79F1F1D41266300957B9E /* MGLStyleLayer_Private.h */ = {isa = PBXFileReference; fileEncoding = 4; lastKnownFileType = sourcecode.c.h; path = MGLStyleLayer_Private.h; sourceTree = "<group>"; };
		36F1153B1D46080700878E1A /* libmbgl-core.a */ = {isa = PBXFileReference; lastKnownFileType = archive.ar; name = "libmbgl-core.a"; path = "build/Debug-iphoneos/libmbgl-core.a"; sourceTree = "<group>"; };
		36F1153C1D46080700878E1A /* libmbgl-platform-ios.a */ = {isa = PBXFileReference; lastKnownFileType = archive.ar; name = "libmbgl-platform-ios.a"; path = "build/Debug-iphoneos/libmbgl-platform-ios.a"; sourceTree = "<group>"; };
		400532FF1DB0862B0069F638 /* NSArray+MGLAdditions.h */ = {isa = PBXFileReference; fileEncoding = 4; lastKnownFileType = sourcecode.c.h; path = "NSArray+MGLAdditions.h"; sourceTree = "<group>"; };
		400533001DB0862B0069F638 /* NSArray+MGLAdditions.mm */ = {isa = PBXFileReference; fileEncoding = 4; lastKnownFileType = sourcecode.cpp.objcpp; path = "NSArray+MGLAdditions.mm"; sourceTree = "<group>"; };
		4018B1C31CDC277F00F666AF /* MGLAnnotationView_Private.h */ = {isa = PBXFileReference; fileEncoding = 4; lastKnownFileType = sourcecode.c.h; path = MGLAnnotationView_Private.h; sourceTree = "<group>"; };
		4018B1C41CDC277F00F666AF /* MGLAnnotationView.mm */ = {isa = PBXFileReference; fileEncoding = 4; lastKnownFileType = sourcecode.cpp.objcpp; path = MGLAnnotationView.mm; sourceTree = "<group>"; };
		4018B1C51CDC277F00F666AF /* MGLAnnotationView.h */ = {isa = PBXFileReference; fileEncoding = 4; lastKnownFileType = sourcecode.c.h; path = MGLAnnotationView.h; sourceTree = "<group>"; };
		402E9DE01CD2C76200FD4519 /* Mapbox.playground */ = {isa = PBXFileReference; lastKnownFileType = file.playground; path = Mapbox.playground; sourceTree = "<group>"; };
		404326881D5B9B1A007111BD /* MGLAnnotationContainerView_Private.h */ = {isa = PBXFileReference; lastKnownFileType = sourcecode.c.h; path = MGLAnnotationContainerView_Private.h; sourceTree = "<group>"; };
		404C26E01D89B877000AA13D /* MGLTileSet.h */ = {isa = PBXFileReference; fileEncoding = 4; lastKnownFileType = sourcecode.c.h; path = MGLTileSet.h; sourceTree = "<group>"; };
		404C26E11D89B877000AA13D /* MGLTileSet.mm */ = {isa = PBXFileReference; fileEncoding = 4; lastKnownFileType = sourcecode.cpp.objcpp; path = MGLTileSet.mm; sourceTree = "<group>"; };
		404C26E61D89C515000AA13D /* MGLTileSet_Private.h */ = {isa = PBXFileReference; lastKnownFileType = sourcecode.c.h; path = MGLTileSet_Private.h; sourceTree = "<group>"; };
		4085AF081D933DEA00F11B22 /* MGLTileSetTests.mm */ = {isa = PBXFileReference; fileEncoding = 4; lastKnownFileType = sourcecode.cpp.objcpp; path = MGLTileSetTests.mm; sourceTree = "<group>"; };
		408AA8551DAEDA0800022900 /* NSDictionary+MGLAdditions.h */ = {isa = PBXFileReference; lastKnownFileType = sourcecode.c.h; path = "NSDictionary+MGLAdditions.h"; sourceTree = "<group>"; };
		408AA8561DAEDA0800022900 /* NSDictionary+MGLAdditions.mm */ = {isa = PBXFileReference; lastKnownFileType = sourcecode.cpp.objcpp; path = "NSDictionary+MGLAdditions.mm"; sourceTree = "<group>"; };
		40CF6DBA1DAC3C1800A4D18B /* MGLShape_Private.h */ = {isa = PBXFileReference; lastKnownFileType = sourcecode.c.h; path = MGLShape_Private.h; sourceTree = "<group>"; };
		40CFA6501D787579008103BD /* MGLGeoJSONSourceTests.mm */ = {isa = PBXFileReference; lastKnownFileType = sourcecode.cpp.objcpp; path = MGLGeoJSONSourceTests.mm; sourceTree = "<group>"; };
		40EDA1BD1CFE0D4A00D9EA68 /* MGLAnnotationContainerView.h */ = {isa = PBXFileReference; fileEncoding = 4; lastKnownFileType = sourcecode.c.h; path = MGLAnnotationContainerView.h; sourceTree = "<group>"; };
		40EDA1BE1CFE0D4A00D9EA68 /* MGLAnnotationContainerView.m */ = {isa = PBXFileReference; fileEncoding = 4; lastKnownFileType = sourcecode.c.objc; path = MGLAnnotationContainerView.m; sourceTree = "<group>"; };
		40F8876F1D7A1DB8008ECB67 /* MGLGeoJSONSource_Private.h */ = {isa = PBXFileReference; lastKnownFileType = sourcecode.c.h; path = MGLGeoJSONSource_Private.h; sourceTree = "<group>"; };
		40FDA7691CCAAA6800442548 /* MBXAnnotationView.h */ = {isa = PBXFileReference; fileEncoding = 4; lastKnownFileType = sourcecode.c.h; path = MBXAnnotationView.h; sourceTree = "<group>"; };
		40FDA76A1CCAAA6800442548 /* MBXAnnotationView.m */ = {isa = PBXFileReference; fileEncoding = 4; lastKnownFileType = sourcecode.c.objc; path = MBXAnnotationView.m; sourceTree = "<group>"; };
		554180411D2E97DE00012372 /* OpenGLES.framework */ = {isa = PBXFileReference; lastKnownFileType = wrapper.framework; name = OpenGLES.framework; path = System/Library/Frameworks/OpenGLES.framework; sourceTree = SDKROOT; };
		55D8C9941D0F133500F42F10 /* config.xcconfig */ = {isa = PBXFileReference; lastKnownFileType = text.xcconfig; name = config.xcconfig; path = ../../build/ios/config.xcconfig; sourceTree = "<group>"; };
		55D8C9951D0F18CE00F42F10 /* libsqlite3.tbd */ = {isa = PBXFileReference; lastKnownFileType = "sourcecode.text-based-dylib-definition"; name = libsqlite3.tbd; path = usr/lib/libsqlite3.tbd; sourceTree = SDKROOT; };
		7E016D7C1D9E86BE00A29A21 /* MGLPolyline+MGLAdditions.h */ = {isa = PBXFileReference; fileEncoding = 4; lastKnownFileType = sourcecode.c.h; path = "MGLPolyline+MGLAdditions.h"; sourceTree = "<group>"; };
		7E016D7D1D9E86BE00A29A21 /* MGLPolyline+MGLAdditions.m */ = {isa = PBXFileReference; fileEncoding = 4; lastKnownFileType = sourcecode.c.objc; path = "MGLPolyline+MGLAdditions.m"; sourceTree = "<group>"; };
		7E016D821D9E890300A29A21 /* MGLPolygon+MGLAdditions.h */ = {isa = PBXFileReference; fileEncoding = 4; lastKnownFileType = sourcecode.c.h; path = "MGLPolygon+MGLAdditions.h"; sourceTree = "<group>"; };
		7E016D831D9E890300A29A21 /* MGLPolygon+MGLAdditions.m */ = {isa = PBXFileReference; fileEncoding = 4; lastKnownFileType = sourcecode.c.objc; path = "MGLPolygon+MGLAdditions.m"; sourceTree = "<group>"; };
		DA0CD58F1CF56F6A00A5F5A5 /* MGLFeatureTests.mm */ = {isa = PBXFileReference; fileEncoding = 4; lastKnownFileType = sourcecode.cpp.objcpp; name = MGLFeatureTests.mm; path = ../../darwin/test/MGLFeatureTests.mm; sourceTree = "<group>"; };
		DA17BE2F1CC4BAC300402C41 /* MGLMapView_Private.h */ = {isa = PBXFileReference; fileEncoding = 4; lastKnownFileType = sourcecode.c.h; path = MGLMapView_Private.h; sourceTree = "<group>"; };
		DA1DC94A1CB6C1C2006E619F /* Mapbox GL.app */ = {isa = PBXFileReference; explicitFileType = wrapper.application; includeInIndex = 0; path = "Mapbox GL.app"; sourceTree = BUILT_PRODUCTS_DIR; };
		DA1DC9501CB6C1C2006E619F /* MBXAppDelegate.h */ = {isa = PBXFileReference; lastKnownFileType = sourcecode.c.h; path = MBXAppDelegate.h; sourceTree = "<group>"; };
		DA1DC9531CB6C1C2006E619F /* MBXViewController.h */ = {isa = PBXFileReference; lastKnownFileType = sourcecode.c.h; path = MBXViewController.h; sourceTree = "<group>"; };
		DA1DC95E1CB6C1C2006E619F /* Info.plist */ = {isa = PBXFileReference; lastKnownFileType = text.plist.xml; path = Info.plist; sourceTree = "<group>"; };
		DA1DC9661CB6C6B7006E619F /* MBXCustomCalloutView.h */ = {isa = PBXFileReference; fileEncoding = 4; lastKnownFileType = sourcecode.c.h; path = MBXCustomCalloutView.h; sourceTree = "<group>"; };
		DA1DC9671CB6C6B7006E619F /* MBXCustomCalloutView.m */ = {isa = PBXFileReference; fileEncoding = 4; lastKnownFileType = sourcecode.c.objc; path = MBXCustomCalloutView.m; sourceTree = "<group>"; };
		DA1DC9681CB6C6B7006E619F /* MBXOfflinePacksTableViewController.h */ = {isa = PBXFileReference; fileEncoding = 4; lastKnownFileType = sourcecode.c.h; path = MBXOfflinePacksTableViewController.h; sourceTree = "<group>"; };
		DA1DC9691CB6C6B7006E619F /* MBXOfflinePacksTableViewController.m */ = {isa = PBXFileReference; fileEncoding = 4; lastKnownFileType = sourcecode.c.objc; path = MBXOfflinePacksTableViewController.m; sourceTree = "<group>"; };
		DA1DC96C1CB6C6CE006E619F /* points.geojson */ = {isa = PBXFileReference; fileEncoding = 4; lastKnownFileType = text; path = points.geojson; sourceTree = "<group>"; };
		DA1DC96D1CB6C6CE006E619F /* polyline.geojson */ = {isa = PBXFileReference; fileEncoding = 4; lastKnownFileType = text; path = polyline.geojson; sourceTree = "<group>"; };
		DA1DC96F1CB6C6CE006E619F /* threestates.geojson */ = {isa = PBXFileReference; fileEncoding = 4; lastKnownFileType = text; path = threestates.geojson; sourceTree = "<group>"; };
		DA1DC9961CB6E046006E619F /* main.m */ = {isa = PBXFileReference; fileEncoding = 4; lastKnownFileType = sourcecode.c.objc; path = main.m; sourceTree = "<group>"; };
		DA1DC9981CB6E054006E619F /* MBXAppDelegate.m */ = {isa = PBXFileReference; fileEncoding = 4; lastKnownFileType = sourcecode.c.objc; path = MBXAppDelegate.m; sourceTree = "<group>"; };
		DA1DC99A1CB6E064006E619F /* MBXViewController.m */ = {isa = PBXFileReference; fileEncoding = 4; lastKnownFileType = sourcecode.c.objc; path = MBXViewController.m; sourceTree = "<group>"; };
		DA1DC99C1CB6E076006E619F /* Default-568h@2x.png */ = {isa = PBXFileReference; lastKnownFileType = image.png; path = "Default-568h@2x.png"; sourceTree = "<group>"; };
		DA1DC99E1CB6E088006E619F /* Assets.xcassets */ = {isa = PBXFileReference; lastKnownFileType = folder.assetcatalog; path = Assets.xcassets; sourceTree = "<group>"; };
		DA25D5B91CCD9EDE00607828 /* Settings.bundle */ = {isa = PBXFileReference; explicitFileType = wrapper.cfbundle; includeInIndex = 0; path = Settings.bundle; sourceTree = BUILT_PRODUCTS_DIR; };
		DA25D5BF1CCD9F8400607828 /* Root.plist */ = {isa = PBXFileReference; fileEncoding = 4; lastKnownFileType = text.plist.xml; path = Root.plist; sourceTree = "<group>"; };
		DA25D5C51CCDA06800607828 /* Base */ = {isa = PBXFileReference; lastKnownFileType = text.plist.strings; name = Base; path = Base.lproj/Root.strings; sourceTree = "<group>"; };
		DA27C24D1CBB3811000B0ECD /* GLKit.framework */ = {isa = PBXFileReference; lastKnownFileType = wrapper.framework; name = GLKit.framework; path = System/Library/Frameworks/GLKit.framework; sourceTree = SDKROOT; };
		DA2DBBCC1D51E80400D38FF9 /* MGLStyleLayerTests.h */ = {isa = PBXFileReference; fileEncoding = 4; lastKnownFileType = sourcecode.c.h; name = MGLStyleLayerTests.h; path = ../../darwin/test/MGLStyleLayerTests.h; sourceTree = "<group>"; };
		DA2DBBCD1D51E80400D38FF9 /* MGLStyleLayerTests.m */ = {isa = PBXFileReference; fileEncoding = 4; lastKnownFileType = sourcecode.c.objc; name = MGLStyleLayerTests.m; path = ../../darwin/test/MGLStyleLayerTests.m; sourceTree = "<group>"; };
		DA2E88511CC036F400F24E7B /* test.xctest */ = {isa = PBXFileReference; explicitFileType = wrapper.cfbundle; includeInIndex = 0; path = test.xctest; sourceTree = BUILT_PRODUCTS_DIR; };
		DA2E88551CC036F400F24E7B /* Info.plist */ = {isa = PBXFileReference; lastKnownFileType = text.plist.xml; path = Info.plist; sourceTree = "<group>"; };
		DA2E885C1CC0382C00F24E7B /* MGLGeometryTests.mm */ = {isa = PBXFileReference; fileEncoding = 4; lastKnownFileType = sourcecode.cpp.objcpp; name = MGLGeometryTests.mm; path = ../../darwin/test/MGLGeometryTests.mm; sourceTree = "<group>"; };
		DA2E885D1CC0382C00F24E7B /* MGLOfflinePackTests.m */ = {isa = PBXFileReference; fileEncoding = 4; lastKnownFileType = sourcecode.c.objc; name = MGLOfflinePackTests.m; path = ../../darwin/test/MGLOfflinePackTests.m; sourceTree = "<group>"; };
		DA2E885E1CC0382C00F24E7B /* MGLOfflineRegionTests.m */ = {isa = PBXFileReference; fileEncoding = 4; lastKnownFileType = sourcecode.c.objc; name = MGLOfflineRegionTests.m; path = ../../darwin/test/MGLOfflineRegionTests.m; sourceTree = "<group>"; };
		DA2E885F1CC0382C00F24E7B /* MGLOfflineStorageTests.m */ = {isa = PBXFileReference; fileEncoding = 4; lastKnownFileType = sourcecode.c.objc; name = MGLOfflineStorageTests.m; path = ../../darwin/test/MGLOfflineStorageTests.m; sourceTree = "<group>"; };
		DA2E88601CC0382C00F24E7B /* MGLStyleTests.mm */ = {isa = PBXFileReference; fileEncoding = 4; lastKnownFileType = sourcecode.cpp.objcpp; name = MGLStyleTests.mm; path = ../../darwin/test/MGLStyleTests.mm; sourceTree = "<group>"; };
		DA35A29D1CC9E94C00E826B2 /* MGLCoordinateFormatter.h */ = {isa = PBXFileReference; fileEncoding = 4; lastKnownFileType = sourcecode.c.h; path = MGLCoordinateFormatter.h; sourceTree = "<group>"; };
		DA35A2A01CC9E95F00E826B2 /* MGLCoordinateFormatter.m */ = {isa = PBXFileReference; fileEncoding = 4; lastKnownFileType = sourcecode.c.objc; path = MGLCoordinateFormatter.m; sourceTree = "<group>"; };
		DA35A2A91CCA058D00E826B2 /* MGLCoordinateFormatterTests.m */ = {isa = PBXFileReference; fileEncoding = 4; lastKnownFileType = sourcecode.c.objc; name = MGLCoordinateFormatterTests.m; path = ../../darwin/test/MGLCoordinateFormatterTests.m; sourceTree = "<group>"; };
		DA35A2AF1CCA141D00E826B2 /* MGLCompassDirectionFormatter.h */ = {isa = PBXFileReference; fileEncoding = 4; lastKnownFileType = sourcecode.c.h; path = MGLCompassDirectionFormatter.h; sourceTree = "<group>"; };
		DA35A2B01CCA141D00E826B2 /* MGLCompassDirectionFormatter.m */ = {isa = PBXFileReference; fileEncoding = 4; lastKnownFileType = sourcecode.c.objc; path = MGLCompassDirectionFormatter.m; sourceTree = "<group>"; };
		DA35A2B71CCA9A5D00E826B2 /* MGLClockDirectionFormatter.m */ = {isa = PBXFileReference; fileEncoding = 4; lastKnownFileType = sourcecode.c.objc; path = MGLClockDirectionFormatter.m; sourceTree = "<group>"; };
		DA35A2BA1CCA9A6900E826B2 /* MGLClockDirectionFormatter.h */ = {isa = PBXFileReference; fileEncoding = 4; lastKnownFileType = sourcecode.c.h; path = MGLClockDirectionFormatter.h; sourceTree = "<group>"; };
		DA35A2C31CCA9F8300E826B2 /* MGLClockDirectionFormatterTests.m */ = {isa = PBXFileReference; fileEncoding = 4; lastKnownFileType = sourcecode.c.objc; name = MGLClockDirectionFormatterTests.m; path = ../../darwin/test/MGLClockDirectionFormatterTests.m; sourceTree = "<group>"; };
		DA35A2C41CCA9F8300E826B2 /* MGLCompassDirectionFormatterTests.m */ = {isa = PBXFileReference; fileEncoding = 4; lastKnownFileType = sourcecode.c.objc; name = MGLCompassDirectionFormatterTests.m; path = ../../darwin/test/MGLCompassDirectionFormatterTests.m; sourceTree = "<group>"; };
		DA35A2C71CCAAAD200E826B2 /* NSValue+MGLAdditions.h */ = {isa = PBXFileReference; fileEncoding = 4; lastKnownFileType = sourcecode.c.h; path = "NSValue+MGLAdditions.h"; sourceTree = "<group>"; };
		DA35A2C81CCAAAD200E826B2 /* NSValue+MGLAdditions.m */ = {isa = PBXFileReference; fileEncoding = 4; lastKnownFileType = sourcecode.c.objc; path = "NSValue+MGLAdditions.m"; sourceTree = "<group>"; };
		DA35A2D11CCAB25200E826B2 /* jazzy.yml */ = {isa = PBXFileReference; lastKnownFileType = text; path = jazzy.yml; sourceTree = "<group>"; };
		DA4A26961CB6E795000B7809 /* Mapbox.framework */ = {isa = PBXFileReference; lastKnownFileType = wrapper.framework; path = Mapbox.framework; sourceTree = BUILT_PRODUCTS_DIR; };
		DA6408D91DA4E7D300908C90 /* MGLVectorStyleLayer.h */ = {isa = PBXFileReference; fileEncoding = 4; lastKnownFileType = sourcecode.c.h; path = MGLVectorStyleLayer.h; sourceTree = "<group>"; };
		DA6408DA1DA4E7D300908C90 /* MGLVectorStyleLayer.m */ = {isa = PBXFileReference; fileEncoding = 4; lastKnownFileType = sourcecode.c.objc; path = MGLVectorStyleLayer.m; sourceTree = "<group>"; };
		DA737EE01D056A4E005BDA16 /* MGLMapViewDelegate.h */ = {isa = PBXFileReference; fileEncoding = 4; lastKnownFileType = sourcecode.c.h; path = MGLMapViewDelegate.h; sourceTree = "<group>"; };
		DA821D041CCC6D59007508D4 /* LaunchScreen.storyboard */ = {isa = PBXFileReference; fileEncoding = 4; lastKnownFileType = file.storyboard; path = LaunchScreen.storyboard; sourceTree = "<group>"; };
		DA821D051CCC6D59007508D4 /* Main.storyboard */ = {isa = PBXFileReference; fileEncoding = 4; lastKnownFileType = file.storyboard; path = Main.storyboard; sourceTree = "<group>"; };
		DA8847D21CBAF91600AB86E3 /* Mapbox.framework */ = {isa = PBXFileReference; explicitFileType = wrapper.framework; includeInIndex = 0; path = Mapbox.framework; sourceTree = BUILT_PRODUCTS_DIR; };
		DA8847D61CBAF91600AB86E3 /* Info.plist */ = {isa = PBXFileReference; lastKnownFileType = text.plist.xml; path = Info.plist; sourceTree = "<group>"; };
		DA8847DF1CBAFA5100AB86E3 /* MGLAccountManager.h */ = {isa = PBXFileReference; fileEncoding = 4; lastKnownFileType = sourcecode.c.h; path = MGLAccountManager.h; sourceTree = "<group>"; };
		DA8847E01CBAFA5100AB86E3 /* MGLAnnotation.h */ = {isa = PBXFileReference; fileEncoding = 4; lastKnownFileType = sourcecode.c.h; path = MGLAnnotation.h; sourceTree = "<group>"; };
		DA8847E11CBAFA5100AB86E3 /* MGLGeometry.h */ = {isa = PBXFileReference; fileEncoding = 4; lastKnownFileType = sourcecode.c.h; path = MGLGeometry.h; sourceTree = "<group>"; };
		DA8847E21CBAFA5100AB86E3 /* MGLMapCamera.h */ = {isa = PBXFileReference; fileEncoding = 4; lastKnownFileType = sourcecode.c.h; path = MGLMapCamera.h; sourceTree = "<group>"; };
		DA8847E31CBAFA5100AB86E3 /* MGLMultiPoint.h */ = {isa = PBXFileReference; fileEncoding = 4; lastKnownFileType = sourcecode.c.h; path = MGLMultiPoint.h; sourceTree = "<group>"; };
		DA8847E41CBAFA5100AB86E3 /* MGLOfflinePack.h */ = {isa = PBXFileReference; fileEncoding = 4; lastKnownFileType = sourcecode.c.h; path = MGLOfflinePack.h; sourceTree = "<group>"; };
		DA8847E51CBAFA5100AB86E3 /* MGLOfflineRegion.h */ = {isa = PBXFileReference; fileEncoding = 4; lastKnownFileType = sourcecode.c.h; path = MGLOfflineRegion.h; sourceTree = "<group>"; };
		DA8847E61CBAFA5100AB86E3 /* MGLOfflineStorage.h */ = {isa = PBXFileReference; fileEncoding = 4; lastKnownFileType = sourcecode.c.h; path = MGLOfflineStorage.h; sourceTree = "<group>"; };
		DA8847E71CBAFA5100AB86E3 /* MGLOverlay.h */ = {isa = PBXFileReference; fileEncoding = 4; lastKnownFileType = sourcecode.c.h; path = MGLOverlay.h; sourceTree = "<group>"; };
		DA8847E81CBAFA5100AB86E3 /* MGLPointAnnotation.h */ = {isa = PBXFileReference; fileEncoding = 4; lastKnownFileType = sourcecode.c.h; path = MGLPointAnnotation.h; sourceTree = "<group>"; };
		DA8847E91CBAFA5100AB86E3 /* MGLPolygon.h */ = {isa = PBXFileReference; fileEncoding = 4; lastKnownFileType = sourcecode.c.h; path = MGLPolygon.h; sourceTree = "<group>"; };
		DA8847EA1CBAFA5100AB86E3 /* MGLPolyline.h */ = {isa = PBXFileReference; fileEncoding = 4; lastKnownFileType = sourcecode.c.h; path = MGLPolyline.h; sourceTree = "<group>"; };
		DA8847EB1CBAFA5100AB86E3 /* MGLShape.h */ = {isa = PBXFileReference; fileEncoding = 4; lastKnownFileType = sourcecode.c.h; path = MGLShape.h; sourceTree = "<group>"; };
		DA8847EC1CBAFA5100AB86E3 /* MGLStyle.h */ = {isa = PBXFileReference; fileEncoding = 4; lastKnownFileType = sourcecode.c.h; path = MGLStyle.h; sourceTree = "<group>"; };
		DA8847ED1CBAFA5100AB86E3 /* MGLTilePyramidOfflineRegion.h */ = {isa = PBXFileReference; fileEncoding = 4; lastKnownFileType = sourcecode.c.h; path = MGLTilePyramidOfflineRegion.h; sourceTree = "<group>"; };
		DA8847EE1CBAFA5100AB86E3 /* MGLTypes.h */ = {isa = PBXFileReference; fileEncoding = 4; lastKnownFileType = sourcecode.c.h; path = MGLTypes.h; sourceTree = "<group>"; };
		DA8847FF1CBAFA6200AB86E3 /* MGLAccountManager_Private.h */ = {isa = PBXFileReference; fileEncoding = 4; lastKnownFileType = sourcecode.c.h; path = MGLAccountManager_Private.h; sourceTree = "<group>"; };
		DA8848001CBAFA6200AB86E3 /* MGLAccountManager.m */ = {isa = PBXFileReference; fileEncoding = 4; lastKnownFileType = sourcecode.c.objc; path = MGLAccountManager.m; sourceTree = "<group>"; };
		DA8848011CBAFA6200AB86E3 /* MGLGeometry_Private.h */ = {isa = PBXFileReference; fileEncoding = 4; lastKnownFileType = sourcecode.c.h; path = MGLGeometry_Private.h; sourceTree = "<group>"; };
		DA8848021CBAFA6200AB86E3 /* MGLGeometry.mm */ = {isa = PBXFileReference; fileEncoding = 4; lastKnownFileType = sourcecode.cpp.objcpp; path = MGLGeometry.mm; sourceTree = "<group>"; };
		DA8848031CBAFA6200AB86E3 /* MGLMapCamera.mm */ = {isa = PBXFileReference; fileEncoding = 4; lastKnownFileType = sourcecode.cpp.objcpp; path = MGLMapCamera.mm; sourceTree = "<group>"; };
		DA8848041CBAFA6200AB86E3 /* MGLMultiPoint_Private.h */ = {isa = PBXFileReference; fileEncoding = 4; lastKnownFileType = sourcecode.c.h; path = MGLMultiPoint_Private.h; sourceTree = "<group>"; };
		DA8848051CBAFA6200AB86E3 /* MGLMultiPoint.mm */ = {isa = PBXFileReference; fileEncoding = 4; lastKnownFileType = sourcecode.cpp.objcpp; path = MGLMultiPoint.mm; sourceTree = "<group>"; };
		DA8848061CBAFA6200AB86E3 /* MGLOfflinePack_Private.h */ = {isa = PBXFileReference; fileEncoding = 4; lastKnownFileType = sourcecode.c.h; path = MGLOfflinePack_Private.h; sourceTree = "<group>"; };
		DA8848071CBAFA6200AB86E3 /* MGLOfflinePack.mm */ = {isa = PBXFileReference; fileEncoding = 4; lastKnownFileType = sourcecode.cpp.objcpp; path = MGLOfflinePack.mm; sourceTree = "<group>"; };
		DA8848081CBAFA6200AB86E3 /* MGLOfflineRegion_Private.h */ = {isa = PBXFileReference; fileEncoding = 4; lastKnownFileType = sourcecode.c.h; path = MGLOfflineRegion_Private.h; sourceTree = "<group>"; };
		DA8848091CBAFA6200AB86E3 /* MGLOfflineStorage_Private.h */ = {isa = PBXFileReference; fileEncoding = 4; lastKnownFileType = sourcecode.c.h; path = MGLOfflineStorage_Private.h; sourceTree = "<group>"; };
		DA88480A1CBAFA6200AB86E3 /* MGLOfflineStorage.mm */ = {isa = PBXFileReference; fileEncoding = 4; lastKnownFileType = sourcecode.cpp.objcpp; path = MGLOfflineStorage.mm; sourceTree = "<group>"; };
		DA88480B1CBAFA6200AB86E3 /* MGLPointAnnotation.mm */ = {isa = PBXFileReference; fileEncoding = 4; lastKnownFileType = sourcecode.cpp.objcpp; path = MGLPointAnnotation.mm; sourceTree = "<group>"; };
		DA88480C1CBAFA6200AB86E3 /* MGLPolygon.mm */ = {isa = PBXFileReference; fileEncoding = 4; lastKnownFileType = sourcecode.cpp.objcpp; path = MGLPolygon.mm; sourceTree = "<group>"; };
		DA88480D1CBAFA6200AB86E3 /* MGLPolyline.mm */ = {isa = PBXFileReference; fileEncoding = 4; lastKnownFileType = sourcecode.cpp.objcpp; path = MGLPolyline.mm; sourceTree = "<group>"; };
		DA88480E1CBAFA6200AB86E3 /* MGLShape.mm */ = {isa = PBXFileReference; fileEncoding = 4; lastKnownFileType = sourcecode.cpp.objcpp; path = MGLShape.mm; sourceTree = "<group>"; };
		DA88480F1CBAFA6200AB86E3 /* MGLStyle.mm */ = {isa = PBXFileReference; fileEncoding = 4; lastKnownFileType = sourcecode.cpp.objcpp; path = MGLStyle.mm; sourceTree = "<group>"; };
		DA8848101CBAFA6200AB86E3 /* MGLTilePyramidOfflineRegion.mm */ = {isa = PBXFileReference; fileEncoding = 4; lastKnownFileType = sourcecode.cpp.objcpp; path = MGLTilePyramidOfflineRegion.mm; sourceTree = "<group>"; };
		DA8848111CBAFA6200AB86E3 /* MGLTypes.m */ = {isa = PBXFileReference; fileEncoding = 4; lastKnownFileType = sourcecode.c.objc; path = MGLTypes.m; sourceTree = "<group>"; };
		DA8848121CBAFA6200AB86E3 /* NSBundle+MGLAdditions.h */ = {isa = PBXFileReference; fileEncoding = 4; lastKnownFileType = sourcecode.c.h; path = "NSBundle+MGLAdditions.h"; sourceTree = "<group>"; };
		DA8848131CBAFA6200AB86E3 /* NSBundle+MGLAdditions.m */ = {isa = PBXFileReference; fileEncoding = 4; lastKnownFileType = sourcecode.c.objc; path = "NSBundle+MGLAdditions.m"; sourceTree = "<group>"; };
		DA8848141CBAFA6200AB86E3 /* NSException+MGLAdditions.h */ = {isa = PBXFileReference; fileEncoding = 4; lastKnownFileType = sourcecode.c.h; path = "NSException+MGLAdditions.h"; sourceTree = "<group>"; };
		DA8848151CBAFA6200AB86E3 /* NSProcessInfo+MGLAdditions.h */ = {isa = PBXFileReference; fileEncoding = 4; lastKnownFileType = sourcecode.c.h; path = "NSProcessInfo+MGLAdditions.h"; sourceTree = "<group>"; };
		DA8848161CBAFA6200AB86E3 /* NSProcessInfo+MGLAdditions.m */ = {isa = PBXFileReference; fileEncoding = 4; lastKnownFileType = sourcecode.c.objc; path = "NSProcessInfo+MGLAdditions.m"; sourceTree = "<group>"; };
		DA8848171CBAFA6200AB86E3 /* NSString+MGLAdditions.h */ = {isa = PBXFileReference; fileEncoding = 4; lastKnownFileType = sourcecode.c.h; path = "NSString+MGLAdditions.h"; sourceTree = "<group>"; };
		DA8848181CBAFA6200AB86E3 /* NSString+MGLAdditions.m */ = {isa = PBXFileReference; fileEncoding = 4; lastKnownFileType = sourcecode.c.objc; path = "NSString+MGLAdditions.m"; sourceTree = "<group>"; };
		DA8848341CBAFB8500AB86E3 /* MGLAnnotationImage.h */ = {isa = PBXFileReference; fileEncoding = 4; lastKnownFileType = sourcecode.c.h; path = MGLAnnotationImage.h; sourceTree = "<group>"; };
		DA8848351CBAFB8500AB86E3 /* MGLCalloutView.h */ = {isa = PBXFileReference; fileEncoding = 4; lastKnownFileType = sourcecode.c.h; path = MGLCalloutView.h; sourceTree = "<group>"; };
		DA8848361CBAFB8500AB86E3 /* MGLMapView.h */ = {isa = PBXFileReference; fileEncoding = 4; lastKnownFileType = sourcecode.c.h; path = MGLMapView.h; sourceTree = "<group>"; };
		DA8848371CBAFB8500AB86E3 /* MGLMapView+IBAdditions.h */ = {isa = PBXFileReference; fileEncoding = 4; lastKnownFileType = sourcecode.c.h; path = "MGLMapView+IBAdditions.h"; sourceTree = "<group>"; };
		DA8848381CBAFB8500AB86E3 /* MGLMapView+MGLCustomStyleLayerAdditions.h */ = {isa = PBXFileReference; fileEncoding = 4; lastKnownFileType = sourcecode.c.h; path = "MGLMapView+MGLCustomStyleLayerAdditions.h"; sourceTree = "<group>"; };
		DA8848391CBAFB8500AB86E3 /* MGLUserLocation.h */ = {isa = PBXFileReference; fileEncoding = 4; lastKnownFileType = sourcecode.c.h; path = MGLUserLocation.h; sourceTree = "<group>"; };
		DA8848401CBAFB9800AB86E3 /* MGLAnnotationImage_Private.h */ = {isa = PBXFileReference; fileEncoding = 4; lastKnownFileType = sourcecode.c.h; path = MGLAnnotationImage_Private.h; sourceTree = "<group>"; };
		DA8848411CBAFB9800AB86E3 /* MGLAnnotationImage.m */ = {isa = PBXFileReference; fileEncoding = 4; lastKnownFileType = sourcecode.c.objc; path = MGLAnnotationImage.m; sourceTree = "<group>"; };
		DA8848421CBAFB9800AB86E3 /* MGLAPIClient.h */ = {isa = PBXFileReference; fileEncoding = 4; lastKnownFileType = sourcecode.c.h; path = MGLAPIClient.h; sourceTree = "<group>"; };
		DA8848431CBAFB9800AB86E3 /* MGLAPIClient.m */ = {isa = PBXFileReference; fileEncoding = 4; lastKnownFileType = sourcecode.c.objc; path = MGLAPIClient.m; sourceTree = "<group>"; };
		DA8848441CBAFB9800AB86E3 /* MGLCompactCalloutView.h */ = {isa = PBXFileReference; fileEncoding = 4; lastKnownFileType = sourcecode.c.h; path = MGLCompactCalloutView.h; sourceTree = "<group>"; };
		DA8848451CBAFB9800AB86E3 /* MGLCompactCalloutView.m */ = {isa = PBXFileReference; fileEncoding = 4; lastKnownFileType = sourcecode.c.objc; path = MGLCompactCalloutView.m; sourceTree = "<group>"; };
		DA8848461CBAFB9800AB86E3 /* MGLLocationManager.h */ = {isa = PBXFileReference; fileEncoding = 4; lastKnownFileType = sourcecode.c.h; path = MGLLocationManager.h; sourceTree = "<group>"; };
		DA8848471CBAFB9800AB86E3 /* MGLLocationManager.m */ = {isa = PBXFileReference; fileEncoding = 4; lastKnownFileType = sourcecode.c.objc; path = MGLLocationManager.m; sourceTree = "<group>"; };
		DA8848481CBAFB9800AB86E3 /* MGLMapboxEvents.h */ = {isa = PBXFileReference; fileEncoding = 4; lastKnownFileType = sourcecode.c.h; path = MGLMapboxEvents.h; sourceTree = "<group>"; };
		DA8848491CBAFB9800AB86E3 /* MGLMapboxEvents.m */ = {isa = PBXFileReference; fileEncoding = 4; lastKnownFileType = sourcecode.c.objc; path = MGLMapboxEvents.m; sourceTree = "<group>"; };
		DA88484A1CBAFB9800AB86E3 /* MGLMapView.mm */ = {isa = PBXFileReference; fileEncoding = 4; lastKnownFileType = sourcecode.cpp.objcpp; path = MGLMapView.mm; sourceTree = "<group>"; };
		DA88484B1CBAFB9800AB86E3 /* MGLUserLocation_Private.h */ = {isa = PBXFileReference; fileEncoding = 4; lastKnownFileType = sourcecode.c.h; path = MGLUserLocation_Private.h; sourceTree = "<group>"; };
		DA88484C1CBAFB9800AB86E3 /* MGLUserLocation.m */ = {isa = PBXFileReference; fileEncoding = 4; lastKnownFileType = sourcecode.c.objc; path = MGLUserLocation.m; sourceTree = "<group>"; };
		DA88484D1CBAFB9800AB86E3 /* MGLFaux3DUserLocationAnnotationView.h */ = {isa = PBXFileReference; fileEncoding = 4; lastKnownFileType = sourcecode.c.h; path = MGLFaux3DUserLocationAnnotationView.h; sourceTree = "<group>"; };
		DA88484E1CBAFB9800AB86E3 /* MGLFaux3DUserLocationAnnotationView.m */ = {isa = PBXFileReference; fileEncoding = 4; lastKnownFileType = sourcecode.c.objc; path = MGLFaux3DUserLocationAnnotationView.m; sourceTree = "<group>"; };
		DA88485E1CBAFC2E00AB86E3 /* Mapbox.h */ = {isa = PBXFileReference; fileEncoding = 4; lastKnownFileType = sourcecode.c.h; name = Mapbox.h; path = src/Mapbox.h; sourceTree = SOURCE_ROOT; };
		DA8848631CBAFCC100AB86E3 /* Compass.png */ = {isa = PBXFileReference; lastKnownFileType = image.png; path = Compass.png; sourceTree = "<group>"; };
		DA8848641CBAFCC100AB86E3 /* Compass@2x.png */ = {isa = PBXFileReference; lastKnownFileType = image.png; path = "Compass@2x.png"; sourceTree = "<group>"; };
		DA8848651CBAFCC100AB86E3 /* Compass@3x.png */ = {isa = PBXFileReference; lastKnownFileType = image.png; path = "Compass@3x.png"; sourceTree = "<group>"; };
		DA8848661CBAFCC100AB86E3 /* default_marker.png */ = {isa = PBXFileReference; lastKnownFileType = image.png; path = default_marker.png; sourceTree = "<group>"; };
		DA8848671CBAFCC100AB86E3 /* default_marker@2x.png */ = {isa = PBXFileReference; lastKnownFileType = image.png; path = "default_marker@2x.png"; sourceTree = "<group>"; };
		DA8848681CBAFCC100AB86E3 /* default_marker@3x.png */ = {isa = PBXFileReference; lastKnownFileType = image.png; path = "default_marker@3x.png"; sourceTree = "<group>"; };
		DA8848691CBAFCC100AB86E3 /* mapbox.png */ = {isa = PBXFileReference; lastKnownFileType = image.png; path = mapbox.png; sourceTree = "<group>"; };
		DA88486A1CBAFCC100AB86E3 /* mapbox@2x.png */ = {isa = PBXFileReference; lastKnownFileType = image.png; path = "mapbox@2x.png"; sourceTree = "<group>"; };
		DA88486B1CBAFCC100AB86E3 /* mapbox@3x.png */ = {isa = PBXFileReference; lastKnownFileType = image.png; path = "mapbox@3x.png"; sourceTree = "<group>"; };
		DA8848771CBAFD5C00AB86E3 /* api_mapbox_com-digicert.der */ = {isa = PBXFileReference; lastKnownFileType = file; name = "api_mapbox_com-digicert.der"; path = "../../default/resources/api_mapbox_com-digicert.der"; sourceTree = "<group>"; };
		DA8848781CBAFD5C00AB86E3 /* api_mapbox_com-geotrust.der */ = {isa = PBXFileReference; lastKnownFileType = file; name = "api_mapbox_com-geotrust.der"; path = "../../default/resources/api_mapbox_com-geotrust.der"; sourceTree = "<group>"; };
		DA8848791CBAFD5C00AB86E3 /* star_tilestream_net.der */ = {isa = PBXFileReference; lastKnownFileType = file; name = star_tilestream_net.der; path = ../../default/resources/star_tilestream_net.der; sourceTree = "<group>"; };
		DA8848801CBB033F00AB86E3 /* FABAttributes.h */ = {isa = PBXFileReference; fileEncoding = 4; lastKnownFileType = sourcecode.c.h; path = FABAttributes.h; sourceTree = "<group>"; };
		DA8848811CBB033F00AB86E3 /* FABKitProtocol.h */ = {isa = PBXFileReference; fileEncoding = 4; lastKnownFileType = sourcecode.c.h; path = FABKitProtocol.h; sourceTree = "<group>"; };
		DA8848821CBB033F00AB86E3 /* Fabric+FABKits.h */ = {isa = PBXFileReference; fileEncoding = 4; lastKnownFileType = sourcecode.c.h; path = "Fabric+FABKits.h"; sourceTree = "<group>"; };
		DA8848831CBB033F00AB86E3 /* Fabric.h */ = {isa = PBXFileReference; fileEncoding = 4; lastKnownFileType = sourcecode.c.h; path = Fabric.h; sourceTree = "<group>"; };
		DA8848891CBB037E00AB86E3 /* SMCalloutView.h */ = {isa = PBXFileReference; fileEncoding = 4; lastKnownFileType = sourcecode.c.h; path = SMCalloutView.h; sourceTree = "<group>"; };
		DA88488A1CBB037E00AB86E3 /* SMCalloutView.m */ = {isa = PBXFileReference; fileEncoding = 4; lastKnownFileType = sourcecode.c.objc; path = SMCalloutView.m; sourceTree = "<group>"; };
		DA88488D1CBB047F00AB86E3 /* reachability.h */ = {isa = PBXFileReference; fileEncoding = 4; lastKnownFileType = sourcecode.c.h; name = reachability.h; path = ../../include/mbgl/platform/darwin/reachability.h; sourceTree = "<group>"; };
		DA88488F1CBB048E00AB86E3 /* reachability.m */ = {isa = PBXFileReference; fileEncoding = 4; lastKnownFileType = sourcecode.c.objc; name = reachability.m; path = src/reachability.m; sourceTree = "<group>"; };
		DA8933A01CCC951200E68420 /* Base */ = {isa = PBXFileReference; lastKnownFileType = text.plist.strings; name = Base; path = Base.lproj/Localizable.strings; sourceTree = "<group>"; };
		DA8933BB1CCD2CA100E68420 /* Base */ = {isa = PBXFileReference; lastKnownFileType = text.plist.strings; name = Base; path = Base.lproj/Foundation.strings; sourceTree = "<group>"; };
		DA8933BE1CCD2CAD00E68420 /* en */ = {isa = PBXFileReference; lastKnownFileType = text.plist.stringsdict; name = en; path = en.lproj/Foundation.stringsdict; sourceTree = "<group>"; };
		DA8933D51CCD306400E68420 /* Mapbox.bundle */ = {isa = PBXFileReference; explicitFileType = wrapper.cfbundle; includeInIndex = 0; path = Mapbox.bundle; sourceTree = BUILT_PRODUCTS_DIR; };
		DA8933EF1CCD387900E68420 /* strip-frameworks.sh */ = {isa = PBXFileReference; fileEncoding = 4; lastKnownFileType = text.script.sh; name = "strip-frameworks.sh"; path = "framework/strip-frameworks.sh"; sourceTree = SOURCE_ROOT; };
		DA8933F11CCD3FD700E68420 /* Info-static.plist */ = {isa = PBXFileReference; lastKnownFileType = text.plist.xml; path = "Info-static.plist"; sourceTree = "<group>"; };
		DA8963331CC549A100684375 /* glyphs */ = {isa = PBXFileReference; lastKnownFileType = folder; path = glyphs; sourceTree = "<group>"; };
		DA8963341CC549A100684375 /* sprites */ = {isa = PBXFileReference; lastKnownFileType = folder; path = sprites; sourceTree = "<group>"; };
		DA8963351CC549A100684375 /* styles */ = {isa = PBXFileReference; lastKnownFileType = folder; path = styles; sourceTree = "<group>"; };
		DA8963361CC549A100684375 /* tiles */ = {isa = PBXFileReference; lastKnownFileType = folder; path = tiles; sourceTree = "<group>"; };
		DA8F25B91D51D2570010E6B5 /* MGLRuntimeStylingTests.m.ejs */ = {isa = PBXFileReference; lastKnownFileType = text; path = MGLRuntimeStylingTests.m.ejs; sourceTree = "<group>"; };
		DA8F25BA1D51D2570010E6B5 /* MGLStyleLayer.h.ejs */ = {isa = PBXFileReference; lastKnownFileType = text; path = MGLStyleLayer.h.ejs; sourceTree = "<group>"; };
		DA8F25BB1D51D2570010E6B5 /* MGLStyleLayer.mm.ejs */ = {isa = PBXFileReference; lastKnownFileType = text; path = MGLStyleLayer.mm.ejs; sourceTree = "<group>"; };
		DAA4E4021CBB5C2F00178DFB /* CoreGraphics.framework */ = {isa = PBXFileReference; lastKnownFileType = wrapper.framework; name = CoreGraphics.framework; path = System/Library/Frameworks/CoreGraphics.framework; sourceTree = SDKROOT; };
		DAA4E4041CBB5C9E00178DFB /* ImageIO.framework */ = {isa = PBXFileReference; lastKnownFileType = wrapper.framework; name = ImageIO.framework; path = System/Library/Frameworks/ImageIO.framework; sourceTree = SDKROOT; };
		DAA4E4061CBB5CBF00178DFB /* MobileCoreServices.framework */ = {isa = PBXFileReference; lastKnownFileType = wrapper.framework; name = MobileCoreServices.framework; path = System/Library/Frameworks/MobileCoreServices.framework; sourceTree = SDKROOT; };
		DAA4E4131CBB71D400178DFB /* libMapbox.a */ = {isa = PBXFileReference; explicitFileType = archive.ar; includeInIndex = 0; path = libMapbox.a; sourceTree = BUILT_PRODUCTS_DIR; };
		DAABF73B1CBC59BB005B1825 /* libmbgl-core.a */ = {isa = PBXFileReference; lastKnownFileType = archive.ar; path = "libmbgl-core.a"; sourceTree = BUILT_PRODUCTS_DIR; };
		DAAF72291DA903C700312FA4 /* MGLStyleValue.h */ = {isa = PBXFileReference; fileEncoding = 4; lastKnownFileType = sourcecode.c.h; path = MGLStyleValue.h; sourceTree = "<group>"; };
		DAAF722A1DA903C700312FA4 /* MGLStyleValue_Private.h */ = {isa = PBXFileReference; fileEncoding = 4; lastKnownFileType = sourcecode.c.h; path = MGLStyleValue_Private.h; sourceTree = "<group>"; };
		DABCABA81CB80692000A7C39 /* Bench GL.app */ = {isa = PBXFileReference; explicitFileType = wrapper.application; includeInIndex = 0; path = "Bench GL.app"; sourceTree = BUILT_PRODUCTS_DIR; };
		DABCABAB1CB80692000A7C39 /* main.m */ = {isa = PBXFileReference; lastKnownFileType = sourcecode.c.objc; path = main.m; sourceTree = "<group>"; };
		DABCABAD1CB80692000A7C39 /* MBXBenchAppDelegate.h */ = {isa = PBXFileReference; lastKnownFileType = sourcecode.c.h; path = MBXBenchAppDelegate.h; sourceTree = "<group>"; };
		DABCABAE1CB80692000A7C39 /* MBXBenchAppDelegate.m */ = {isa = PBXFileReference; lastKnownFileType = sourcecode.c.objc; path = MBXBenchAppDelegate.m; sourceTree = "<group>"; };
		DABCABB01CB80692000A7C39 /* MBXBenchViewController.h */ = {isa = PBXFileReference; lastKnownFileType = sourcecode.c.h; path = MBXBenchViewController.h; sourceTree = "<group>"; };
		DABCABB11CB80692000A7C39 /* MBXBenchViewController.mm */ = {isa = PBXFileReference; lastKnownFileType = sourcecode.cpp.objcpp; path = MBXBenchViewController.mm; sourceTree = "<group>"; };
		DABCABB61CB80692000A7C39 /* Assets.xcassets */ = {isa = PBXFileReference; lastKnownFileType = folder.assetcatalog; path = Assets.xcassets; sourceTree = "<group>"; };
		DABCABB91CB80692000A7C39 /* Base */ = {isa = PBXFileReference; lastKnownFileType = file.storyboard; name = Base; path = Base.lproj/LaunchScreen.storyboard; sourceTree = "<group>"; };
		DABCABBB1CB80692000A7C39 /* Info.plist */ = {isa = PBXFileReference; lastKnownFileType = text.plist.xml; path = Info.plist; sourceTree = "<group>"; };
		DABCABBF1CB80717000A7C39 /* locations.cpp */ = {isa = PBXFileReference; fileEncoding = 4; lastKnownFileType = sourcecode.cpp.cpp; path = locations.cpp; sourceTree = "<group>"; };
		DABCABC01CB80717000A7C39 /* locations.hpp */ = {isa = PBXFileReference; fileEncoding = 4; lastKnownFileType = sourcecode.cpp.h; path = locations.hpp; sourceTree = "<group>"; };
		DAC49C621CD07D74009E1AA3 /* en */ = {isa = PBXFileReference; lastKnownFileType = text.plist.stringsdict; name = en; path = en.lproj/Localizable.stringsdict; sourceTree = "<group>"; };
		DAD165691CF41981001FF4B9 /* MGLFeature.h */ = {isa = PBXFileReference; fileEncoding = 4; lastKnownFileType = sourcecode.c.h; path = MGLFeature.h; sourceTree = "<group>"; };
		DAD1656A1CF41981001FF4B9 /* MGLFeature_Private.h */ = {isa = PBXFileReference; fileEncoding = 4; lastKnownFileType = sourcecode.c.h; path = MGLFeature_Private.h; sourceTree = "<group>"; };
		DAD1656B1CF41981001FF4B9 /* MGLFeature.mm */ = {isa = PBXFileReference; fileEncoding = 4; lastKnownFileType = sourcecode.cpp.objcpp; path = MGLFeature.mm; sourceTree = "<group>"; };
		DAD165761CF4CDFF001FF4B9 /* MGLShapeCollection.h */ = {isa = PBXFileReference; fileEncoding = 4; lastKnownFileType = sourcecode.c.h; path = MGLShapeCollection.h; sourceTree = "<group>"; };
		DAD165771CF4CDFF001FF4B9 /* MGLShapeCollection.m */ = {isa = PBXFileReference; fileEncoding = 4; lastKnownFileType = sourcecode.c.objc; path = MGLShapeCollection.m; sourceTree = "<group>"; };
		DAED38611D62D0FC00D7640F /* NSURL+MGLAdditions.h */ = {isa = PBXFileReference; fileEncoding = 4; lastKnownFileType = sourcecode.c.h; path = "NSURL+MGLAdditions.h"; sourceTree = "<group>"; };
		DAED38621D62D0FC00D7640F /* NSURL+MGLAdditions.m */ = {isa = PBXFileReference; fileEncoding = 4; lastKnownFileType = sourcecode.c.objc; path = "NSURL+MGLAdditions.m"; sourceTree = "<group>"; };
<<<<<<< HEAD
		DD01C65F1DA6DC0D00ABCAC7 /* back.jpg */ = {isa = PBXFileReference; lastKnownFileType = image.jpeg; path = back.jpg; sourceTree = "<group>"; };
		DD01C6601DA6DC0D00ABCAC7 /* bottom.jpg */ = {isa = PBXFileReference; lastKnownFileType = image.jpeg; path = bottom.jpg; sourceTree = "<group>"; };
		DD01C6611DA6DC0D00ABCAC7 /* Envmap.txt */ = {isa = PBXFileReference; fileEncoding = 4; lastKnownFileType = text; path = Envmap.txt; sourceTree = "<group>"; };
		DD01C6621DA6DC0D00ABCAC7 /* front.jpg */ = {isa = PBXFileReference; lastKnownFileType = image.jpeg; path = front.jpg; sourceTree = "<group>"; };
		DD01C6631DA6DC0D00ABCAC7 /* left.jpg */ = {isa = PBXFileReference; lastKnownFileType = image.jpeg; path = left.jpg; sourceTree = "<group>"; };
		DD01C6641DA6DC0D00ABCAC7 /* right.jpg */ = {isa = PBXFileReference; lastKnownFileType = image.jpeg; path = right.jpg; sourceTree = "<group>"; };
		DD01C6651DA6DC0D00ABCAC7 /* top.jpg */ = {isa = PBXFileReference; lastKnownFileType = image.jpeg; path = top.jpg; sourceTree = "<group>"; };
=======
		DD0902A21DB18DE700C5BDCE /* MGLNetworkConfiguration.m */ = {isa = PBXFileReference; fileEncoding = 4; lastKnownFileType = sourcecode.c.objc; path = MGLNetworkConfiguration.m; sourceTree = "<group>"; };
		DD0902A41DB18F1B00C5BDCE /* MGLNetworkConfiguration.h */ = {isa = PBXFileReference; fileEncoding = 4; lastKnownFileType = sourcecode.c.h; path = MGLNetworkConfiguration.h; sourceTree = "<group>"; };
>>>>>>> 0ccc7f51
		DD4823721D94AE6C00EB71B7 /* fill_filter_style.json */ = {isa = PBXFileReference; fileEncoding = 4; lastKnownFileType = text.json; path = fill_filter_style.json; sourceTree = "<group>"; };
		DD4823731D94AE6C00EB71B7 /* line_filter_style.json */ = {isa = PBXFileReference; fileEncoding = 4; lastKnownFileType = text.json; path = line_filter_style.json; sourceTree = "<group>"; };
		DD4823741D94AE6C00EB71B7 /* numeric_filter_style.json */ = {isa = PBXFileReference; fileEncoding = 4; lastKnownFileType = text.json; path = numeric_filter_style.json; sourceTree = "<group>"; };
		DD58A4C51D822BD000E1F038 /* MGLExpressionTests.mm */ = {isa = PBXFileReference; fileEncoding = 4; lastKnownFileType = sourcecode.cpp.objcpp; name = MGLExpressionTests.mm; path = ../../darwin/test/MGLExpressionTests.mm; sourceTree = "<group>"; };
/* End PBXFileReference section */

/* Begin PBXFrameworksBuildPhase section */
		DA1DC9471CB6C1C2006E619F /* Frameworks */ = {
			isa = PBXFrameworksBuildPhase;
			buildActionMask = 2147483647;
			files = (
				DA8847D91CBAF91600AB86E3 /* Mapbox.framework in Frameworks */,
				554180421D2E97DE00012372 /* OpenGLES.framework in Frameworks */,
			);
			runOnlyForDeploymentPostprocessing = 0;
		};
		DA2E884E1CC036F400F24E7B /* Frameworks */ = {
			isa = PBXFrameworksBuildPhase;
			buildActionMask = 2147483647;
			files = (
				DA2E88561CC036F400F24E7B /* Mapbox.framework in Frameworks */,
			);
			runOnlyForDeploymentPostprocessing = 0;
		};
		DA8847CE1CBAF91600AB86E3 /* Frameworks */ = {
			isa = PBXFrameworksBuildPhase;
			buildActionMask = 2147483647;
			files = (
				DAABF73D1CBC59BB005B1825 /* libmbgl-core.a in Frameworks */,
				55D8C9961D0F18CE00F42F10 /* libsqlite3.tbd in Frameworks */,
				DA27C24E1CBB3811000B0ECD /* GLKit.framework in Frameworks */,
				DAA4E4051CBB5C9E00178DFB /* ImageIO.framework in Frameworks */,
				DAA4E4071CBB5CBF00178DFB /* MobileCoreServices.framework in Frameworks */,
			);
			runOnlyForDeploymentPostprocessing = 0;
		};
		DAA4E4101CBB71D400178DFB /* Frameworks */ = {
			isa = PBXFrameworksBuildPhase;
			buildActionMask = 2147483647;
			files = (
				36F1153D1D46080700878E1A /* libmbgl-core.a in Frameworks */,
			);
			runOnlyForDeploymentPostprocessing = 0;
		};
		DABCABA51CB80692000A7C39 /* Frameworks */ = {
			isa = PBXFrameworksBuildPhase;
			buildActionMask = 2147483647;
			files = (
				DAA4E4081CBB6C9500178DFB /* Mapbox.framework in Frameworks */,
			);
			runOnlyForDeploymentPostprocessing = 0;
		};
/* End PBXFrameworksBuildPhase section */

/* Begin PBXGroup section */
		35136D491D4277EA00C20EFD /* Sources */ = {
			isa = PBXGroup;
			children = (
				35136D4A1D4277FC00C20EFD /* MGLSource.h */,
				3566C7701D4A9198008152BC /* MGLSource_Private.h */,
				35136D4B1D4277FC00C20EFD /* MGLSource.mm */,
				350098B91D480108004B2AF0 /* MGLVectorSource.h */,
				350098BA1D480108004B2AF0 /* MGLVectorSource.mm */,
				3566C7641D4A77BA008152BC /* MGLGeoJSONSource.h */,
				40F8876F1D7A1DB8008ECB67 /* MGLGeoJSONSource_Private.h */,
				3566C7651D4A77BA008152BC /* MGLGeoJSONSource.mm */,
				3566C76A1D4A8DFA008152BC /* MGLRasterSource.h */,
				3566C76B1D4A8DFA008152BC /* MGLRasterSource.mm */,
				404C26E01D89B877000AA13D /* MGLTileSet.h */,
				404C26E61D89C515000AA13D /* MGLTileSet_Private.h */,
				404C26E11D89B877000AA13D /* MGLTileSet.mm */,
			);
			name = Sources;
			sourceTree = "<group>";
		};
		353933F01D3FB6BA003F57D7 /* Layers */ = {
			isa = PBXGroup;
			children = (
				353933F41D3FB785003F57D7 /* MGLBackgroundStyleLayer.h */,
				35136D381D42271A00C20EFD /* MGLBackgroundStyleLayer.mm */,
				353933F11D3FB753003F57D7 /* MGLCircleStyleLayer.h */,
				35136D3B1D42272500C20EFD /* MGLCircleStyleLayer.mm */,
				35D13AC11D3D19DD00AFB4E0 /* MGLFillStyleLayer.h */,
				35D13AC21D3D19DD00AFB4E0 /* MGLFillStyleLayer.mm */,
				3538AA1B1D542239008EC33D /* MGLForegroundStyleLayer.h */,
				3538AA1C1D542239008EC33D /* MGLForegroundStyleLayer.m */,
				353933F71D3FB79F003F57D7 /* MGLLineStyleLayer.h */,
				35136D3E1D42273000C20EFD /* MGLLineStyleLayer.mm */,
				353933FA1D3FB7C0003F57D7 /* MGLRasterStyleLayer.h */,
				35136D411D42274500C20EFD /* MGLRasterStyleLayer.mm */,
				35D13AB51D3D15E300AFB4E0 /* MGLStyleLayer.h */,
				35E79F1F1D41266300957B9E /* MGLStyleLayer_Private.h */,
				35D13AB61D3D15E300AFB4E0 /* MGLStyleLayer.mm */,
				353933FD1D3FB7DD003F57D7 /* MGLSymbolStyleLayer.h */,
				35136D441D42275100C20EFD /* MGLSymbolStyleLayer.mm */,
				DA6408D91DA4E7D300908C90 /* MGLVectorStyleLayer.h */,
				DA6408DA1DA4E7D300908C90 /* MGLVectorStyleLayer.m */,
			);
			name = Layers;
			sourceTree = "<group>";
		};
		35599DA21D4682B60048254D /* Styling */ = {
			isa = PBXGroup;
			children = (
				35599DB81D46AD7F0048254D /* Categories */,
				353933F01D3FB6BA003F57D7 /* Layers */,
				35136D491D4277EA00C20EFD /* Sources */,
				DAAF72291DA903C700312FA4 /* MGLStyleValue.h */,
				DAAF722A1DA903C700312FA4 /* MGLStyleValue_Private.h */,
				35599DEA1D46F14E0048254D /* MGLStyleValue.mm */,
			);
			name = Styling;
			sourceTree = "<group>";
		};
		35599DB81D46AD7F0048254D /* Categories */ = {
			isa = PBXGroup;
			children = (
				350098DA1D484E60004B2AF0 /* NSValue+MGLStyleAttributeAdditions.h */,
				350098DB1D484E60004B2AF0 /* NSValue+MGLStyleAttributeAdditions.mm */,
			);
			name = Categories;
			sourceTree = "<group>";
		};
		357579811D502AD4000B822E /* Styling */ = {
			isa = PBXGroup;
			children = (
				3575798F1D513EF1000B822E /* Layers */,
				35B8E08B1D6C8B5100E768D2 /* MGLFilterTests.mm */,
				40CFA64E1D78754A008103BD /* Sources */,
			);
			name = Styling;
			sourceTree = "<group>";
		};
		3575798F1D513EF1000B822E /* Layers */ = {
			isa = PBXGroup;
			children = (
				DA2DBBCC1D51E80400D38FF9 /* MGLStyleLayerTests.h */,
				DA2DBBCD1D51E80400D38FF9 /* MGLStyleLayerTests.m */,
				3575797F1D501E09000B822E /* MGLFillStyleLayerTests.m */,
				357579821D502AE6000B822E /* MGLRasterStyleLayerTests.m */,
				357579841D502AF5000B822E /* MGLSymbolStyleLayerTests.m */,
				357579861D502AFE000B822E /* MGLLineStyleLayerTests.m */,
				357579881D502B06000B822E /* MGLCircleStyleLayerTests.m */,
				3575798A1D502B0C000B822E /* MGLBackgroundStyleLayerTests.m */,
				3575798C1D502EC7000B822E /* MGLRuntimeStylingHelper.h */,
				3575798D1D502EC7000B822E /* MGLRuntimeStylingHelper.m */,
			);
			name = Layers;
			sourceTree = "<group>";
		};
		35CE617F1D4165C2004F2359 /* Categories */ = {
			isa = PBXGroup;
			children = (
				35CE61801D4165D9004F2359 /* UIColor+MGLAdditions.h */,
				35CE61811D4165D9004F2359 /* UIColor+MGLAdditions.mm */,
				30E578111DAA7D690050F07E /* UIImage+MGLAdditions.h */,
				30E578121DAA7D690050F07E /* UIImage+MGLAdditions.mm */,
			);
			name = Categories;
			sourceTree = "<group>";
		};
		402E9DE21CD3A56500FD4519 /* Playground */ = {
			isa = PBXGroup;
			children = (
				402E9DE01CD2C76200FD4519 /* Mapbox.playground */,
			);
			name = Playground;
			sourceTree = "<group>";
		};
		40CFA64E1D78754A008103BD /* Sources */ = {
			isa = PBXGroup;
			children = (
				40CFA6501D787579008103BD /* MGLGeoJSONSourceTests.mm */,
				4085AF081D933DEA00F11B22 /* MGLTileSetTests.mm */,
			);
			name = Sources;
			sourceTree = "<group>";
		};
		DA1DC9411CB6C1C2006E619F = {
			isa = PBXGroup;
			children = (
				402E9DE21CD3A56500FD4519 /* Playground */,
				DA1DC94C1CB6C1C2006E619F /* Demo App */,
				DABCABA91CB80692000A7C39 /* Benchmarking App */,
				DA8847D31CBAF91600AB86E3 /* SDK */,
				DA2E88521CC036F400F24E7B /* SDK Tests */,
				DA1DC9921CB6DF24006E619F /* Frameworks */,
				DAC07C951CBB2CAD000CB309 /* Configuration */,
				DA1DC94B1CB6C1C2006E619F /* Products */,
			);
			sourceTree = "<group>";
		};
		DA1DC94B1CB6C1C2006E619F /* Products */ = {
			isa = PBXGroup;
			children = (
				DA1DC94A1CB6C1C2006E619F /* Mapbox GL.app */,
				DABCABA81CB80692000A7C39 /* Bench GL.app */,
				DA8847D21CBAF91600AB86E3 /* Mapbox.framework */,
				DAA4E4131CBB71D400178DFB /* libMapbox.a */,
				DA2E88511CC036F400F24E7B /* test.xctest */,
				DA8933D51CCD306400E68420 /* Mapbox.bundle */,
				DA25D5B91CCD9EDE00607828 /* Settings.bundle */,
			);
			name = Products;
			sourceTree = "<group>";
		};
		DA1DC94C1CB6C1C2006E619F /* Demo App */ = {
			isa = PBXGroup;
			children = (
				DA1DC9501CB6C1C2006E619F /* MBXAppDelegate.h */,
				DA1DC9981CB6E054006E619F /* MBXAppDelegate.m */,
				40FDA7691CCAAA6800442548 /* MBXAnnotationView.h */,
				40FDA76A1CCAAA6800442548 /* MBXAnnotationView.m */,
				DA1DC9661CB6C6B7006E619F /* MBXCustomCalloutView.h */,
				DA1DC9671CB6C6B7006E619F /* MBXCustomCalloutView.m */,
				354B839A1D2E9B48005D9406 /* MBXUserLocationAnnotationView.h */,
				354B839B1D2E9B48005D9406 /* MBXUserLocationAnnotationView.m */,
				DA1DC9681CB6C6B7006E619F /* MBXOfflinePacksTableViewController.h */,
				DA1DC9691CB6C6B7006E619F /* MBXOfflinePacksTableViewController.m */,
				DA1DC9531CB6C1C2006E619F /* MBXViewController.h */,
				DA1DC99A1CB6E064006E619F /* MBXViewController.m */,
				DA821D051CCC6D59007508D4 /* Main.storyboard */,
				DA821D041CCC6D59007508D4 /* LaunchScreen.storyboard */,
				DA1DC99E1CB6E088006E619F /* Assets.xcassets */,
				DA1DC96C1CB6C6CE006E619F /* points.geojson */,
				DA1DC96D1CB6C6CE006E619F /* polyline.geojson */,
				DA1DC96F1CB6C6CE006E619F /* threestates.geojson */,
				353BAEF51D646370009A8DA9 /* amsterdam.geojson */,
				DD4823721D94AE6C00EB71B7 /* fill_filter_style.json */,
				DD4823731D94AE6C00EB71B7 /* line_filter_style.json */,
				DD4823741D94AE6C00EB71B7 /* numeric_filter_style.json */,
				DD01C65E1DA6DC0D00ABCAC7 /* Envmap */,
				DA1DC95E1CB6C1C2006E619F /* Info.plist */,
				DA1DC99C1CB6E076006E619F /* Default-568h@2x.png */,
				DA1DC94D1CB6C1C2006E619F /* Supporting Files */,
			);
			name = "Demo App";
			path = app;
			sourceTree = "<group>";
		};
		DA1DC94D1CB6C1C2006E619F /* Supporting Files */ = {
			isa = PBXGroup;
			children = (
				DA1DC9961CB6E046006E619F /* main.m */,
			);
			name = "Supporting Files";
			sourceTree = "<group>";
		};
		DA1DC9921CB6DF24006E619F /* Frameworks */ = {
			isa = PBXGroup;
			children = (
				36F1153B1D46080700878E1A /* libmbgl-core.a */,
				36F1153C1D46080700878E1A /* libmbgl-platform-ios.a */,
				554180411D2E97DE00012372 /* OpenGLES.framework */,
				55D8C9951D0F18CE00F42F10 /* libsqlite3.tbd */,
				DAABF73B1CBC59BB005B1825 /* libmbgl-core.a */,
				DAA4E4021CBB5C2F00178DFB /* CoreGraphics.framework */,
				DA27C24D1CBB3811000B0ECD /* GLKit.framework */,
				DAA4E4041CBB5C9E00178DFB /* ImageIO.framework */,
				DAA4E4061CBB5CBF00178DFB /* MobileCoreServices.framework */,
				DA4A26961CB6E795000B7809 /* Mapbox.framework */,
			);
			name = Frameworks;
			sourceTree = "<group>";
		};
		DA25D5BA1CCD9EDE00607828 /* Example Settings Bundle */ = {
			isa = PBXGroup;
			children = (
				DA25D5BF1CCD9F8400607828 /* Root.plist */,
				DA25D5C41CCDA06800607828 /* Root.strings */,
			);
			name = "Example Settings Bundle";
			path = Settings.bundle;
			sourceTree = "<group>";
		};
		DA2E88521CC036F400F24E7B /* SDK Tests */ = {
			isa = PBXGroup;
			children = (
				357579811D502AD4000B822E /* Styling */,
				353D23951D0B0DFE002BE09D /* MGLAnnotationViewTests.m */,
				DA35A2C31CCA9F8300E826B2 /* MGLClockDirectionFormatterTests.m */,
				DA35A2C41CCA9F8300E826B2 /* MGLCompassDirectionFormatterTests.m */,
				DA35A2A91CCA058D00E826B2 /* MGLCoordinateFormatterTests.m */,
				DA0CD58F1CF56F6A00A5F5A5 /* MGLFeatureTests.mm */,
				DA2E885C1CC0382C00F24E7B /* MGLGeometryTests.mm */,
				35E208A61D24210F00EC9A46 /* MGLNSDataAdditionsTests.m */,
				DA2E885D1CC0382C00F24E7B /* MGLOfflinePackTests.m */,
				DA2E885E1CC0382C00F24E7B /* MGLOfflineRegionTests.m */,
				DA2E885F1CC0382C00F24E7B /* MGLOfflineStorageTests.m */,
				DA2E88601CC0382C00F24E7B /* MGLStyleTests.mm */,
				DD58A4C51D822BD000E1F038 /* MGLExpressionTests.mm */,
				DA2E88551CC036F400F24E7B /* Info.plist */,
			);
			name = "SDK Tests";
			path = test;
			sourceTree = "<group>";
		};
		DA8847D31CBAF91600AB86E3 /* SDK */ = {
			isa = PBXGroup;
			children = (
				DA88485E1CBAFC2E00AB86E3 /* Mapbox.h */,
				DA8847DE1CBAFA3E00AB86E3 /* Foundation */,
				DA8F25BC1D51D2570010E6B5 /* Foundation Templates */,
				DA8933B91CCD2C6700E68420 /* Foundation Resources */,
				DA8848331CBAFB2A00AB86E3 /* Kit */,
				DA8848621CBAFCC100AB86E3 /* Kit Resources */,
				DA25D5BA1CCD9EDE00607828 /* Example Settings Bundle */,
				DA8847D61CBAF91600AB86E3 /* Info.plist */,
				DA8933F11CCD3FD700E68420 /* Info-static.plist */,
			);
			name = SDK;
			path = framework;
			sourceTree = "<group>";
		};
		DA8847DE1CBAFA3E00AB86E3 /* Foundation */ = {
			isa = PBXGroup;
			children = (
				35599DA21D4682B60048254D /* Styling */,
				DAD165831CF4CFED001FF4B9 /* Categories */,
				DAD165801CF4CF9A001FF4B9 /* Formatters */,
				DAD165811CF4CFC4001FF4B9 /* Geometry */,
				DAD165821CF4CFE3001FF4B9 /* Offline Maps */,
				DA8847DF1CBAFA5100AB86E3 /* MGLAccountManager.h */,
				DA8847FF1CBAFA6200AB86E3 /* MGLAccountManager_Private.h */,
				DA8848001CBAFA6200AB86E3 /* MGLAccountManager.m */,
				DD0902A41DB18F1B00C5BDCE /* MGLNetworkConfiguration.h */,
				DD0902A21DB18DE700C5BDCE /* MGLNetworkConfiguration.m */,
				DA8847E21CBAFA5100AB86E3 /* MGLMapCamera.h */,
				DA8848031CBAFA6200AB86E3 /* MGLMapCamera.mm */,
				DA8847EC1CBAFA5100AB86E3 /* MGLStyle.h */,
				35E0CFE51D3E501500188327 /* MGLStyle_Private.h */,
				DA88480F1CBAFA6200AB86E3 /* MGLStyle.mm */,
				DA8847EE1CBAFA5100AB86E3 /* MGLTypes.h */,
				DA8848111CBAFA6200AB86E3 /* MGLTypes.m */,
				DA8848911CBB049300AB86E3 /* reachability */,
				35E1A4D71D74336F007AA97F /* MGLValueEvaluator.h */,
			);
			name = Foundation;
			path = ../darwin/src;
			sourceTree = SOURCE_ROOT;
		};
		DA8848331CBAFB2A00AB86E3 /* Kit */ = {
			isa = PBXGroup;
			children = (
				35CE617F1D4165C2004F2359 /* Categories */,
				DAD165841CF4D06B001FF4B9 /* Annotations */,
				DAD165851CF4D08B001FF4B9 /* Telemetry */,
				DA8848361CBAFB8500AB86E3 /* MGLMapView.h */,
				DA17BE2F1CC4BAC300402C41 /* MGLMapView_Private.h */,
				DA8848371CBAFB8500AB86E3 /* MGLMapView+IBAdditions.h */,
				DA8848381CBAFB8500AB86E3 /* MGLMapView+MGLCustomStyleLayerAdditions.h */,
				DA737EE01D056A4E005BDA16 /* MGLMapViewDelegate.h */,
				DA88484A1CBAFB9800AB86E3 /* MGLMapView.mm */,
				DA88487F1CBB033F00AB86E3 /* Fabric */,
				DA8848881CBB036000AB86E3 /* SMCalloutView */,
			);
			name = Kit;
			path = src;
			sourceTree = SOURCE_ROOT;
		};
		DA8848621CBAFCC100AB86E3 /* Kit Resources */ = {
			isa = PBXGroup;
			children = (
				DA89339F1CCC951200E68420 /* Localizable.strings */,
				DAC49C5F1CD02BC9009E1AA3 /* Localizable.stringsdict */,
				DA8848771CBAFD5C00AB86E3 /* api_mapbox_com-digicert.der */,
				DA8848781CBAFD5C00AB86E3 /* api_mapbox_com-geotrust.der */,
				DA8848791CBAFD5C00AB86E3 /* star_tilestream_net.der */,
				DA8848631CBAFCC100AB86E3 /* Compass.png */,
				DA8848641CBAFCC100AB86E3 /* Compass@2x.png */,
				DA8848651CBAFCC100AB86E3 /* Compass@3x.png */,
				DA8848661CBAFCC100AB86E3 /* default_marker.png */,
				DA8848671CBAFCC100AB86E3 /* default_marker@2x.png */,
				DA8848681CBAFCC100AB86E3 /* default_marker@3x.png */,
				DA8848691CBAFCC100AB86E3 /* mapbox.png */,
				DA88486A1CBAFCC100AB86E3 /* mapbox@2x.png */,
				DA88486B1CBAFCC100AB86E3 /* mapbox@3x.png */,
				DA8933EF1CCD387900E68420 /* strip-frameworks.sh */,
			);
			name = "Kit Resources";
			path = resources;
			sourceTree = SOURCE_ROOT;
		};
		DA88487F1CBB033F00AB86E3 /* Fabric */ = {
			isa = PBXGroup;
			children = (
				DA8848831CBB033F00AB86E3 /* Fabric.h */,
				DA8848821CBB033F00AB86E3 /* Fabric+FABKits.h */,
				DA8848801CBB033F00AB86E3 /* FABAttributes.h */,
				DA8848811CBB033F00AB86E3 /* FABKitProtocol.h */,
			);
			name = Fabric;
			path = ../vendor/Fabric;
			sourceTree = "<group>";
		};
		DA8848881CBB036000AB86E3 /* SMCalloutView */ = {
			isa = PBXGroup;
			children = (
				DA8848891CBB037E00AB86E3 /* SMCalloutView.h */,
				DA88488A1CBB037E00AB86E3 /* SMCalloutView.m */,
			);
			name = SMCalloutView;
			path = ../vendor/SMCalloutView;
			sourceTree = "<group>";
		};
		DA8848911CBB049300AB86E3 /* reachability */ = {
			isa = PBXGroup;
			children = (
				DA88488D1CBB047F00AB86E3 /* reachability.h */,
				DA88488F1CBB048E00AB86E3 /* reachability.m */,
			);
			name = reachability;
			path = ..;
			sourceTree = "<group>";
		};
		DA8933B91CCD2C6700E68420 /* Foundation Resources */ = {
			isa = PBXGroup;
			children = (
				DA8933BA1CCD2CA100E68420 /* Foundation.strings */,
				DA8933BD1CCD2CAD00E68420 /* Foundation.stringsdict */,
			);
			name = "Foundation Resources";
			path = ../../darwin/resources;
			sourceTree = "<group>";
		};
		DA8963321CC5498400684375 /* Fixtures */ = {
			isa = PBXGroup;
			children = (
				DA8963331CC549A100684375 /* glyphs */,
				DA8963341CC549A100684375 /* sprites */,
				DA8963351CC549A100684375 /* styles */,
				DA8963361CC549A100684375 /* tiles */,
			);
			name = Fixtures;
			path = assets;
			sourceTree = "<group>";
		};
		DA8F25BC1D51D2570010E6B5 /* Foundation Templates */ = {
			isa = PBXGroup;
			children = (
				DA8F25B91D51D2570010E6B5 /* MGLRuntimeStylingTests.m.ejs */,
				DA8F25BA1D51D2570010E6B5 /* MGLStyleLayer.h.ejs */,
				DA8F25BB1D51D2570010E6B5 /* MGLStyleLayer.mm.ejs */,
			);
			name = "Foundation Templates";
			path = ../../darwin/src;
			sourceTree = "<group>";
		};
		DABCABA91CB80692000A7C39 /* Benchmarking App */ = {
			isa = PBXGroup;
			children = (
				DABCABAD1CB80692000A7C39 /* MBXBenchAppDelegate.h */,
				DABCABAE1CB80692000A7C39 /* MBXBenchAppDelegate.m */,
				DABCABB01CB80692000A7C39 /* MBXBenchViewController.h */,
				DABCABB11CB80692000A7C39 /* MBXBenchViewController.mm */,
				DABCABBF1CB80717000A7C39 /* locations.cpp */,
				DABCABC01CB80717000A7C39 /* locations.hpp */,
				DABCABB61CB80692000A7C39 /* Assets.xcassets */,
				DA8963321CC5498400684375 /* Fixtures */,
				DABCABB81CB80692000A7C39 /* LaunchScreen.storyboard */,
				DABCABBB1CB80692000A7C39 /* Info.plist */,
				DABCABAA1CB80692000A7C39 /* Supporting Files */,
			);
			name = "Benchmarking App";
			path = benchmark;
			sourceTree = "<group>";
		};
		DABCABAA1CB80692000A7C39 /* Supporting Files */ = {
			isa = PBXGroup;
			children = (
				DABCABAB1CB80692000A7C39 /* main.m */,
			);
			name = "Supporting Files";
			sourceTree = "<group>";
		};
		DAC07C951CBB2CAD000CB309 /* Configuration */ = {
			isa = PBXGroup;
			children = (
				DA35A2D11CCAB25200E826B2 /* jazzy.yml */,
				55D8C9941D0F133500F42F10 /* config.xcconfig */,
			);
			name = Configuration;
			sourceTree = "<group>";
		};
		DAD165801CF4CF9A001FF4B9 /* Formatters */ = {
			isa = PBXGroup;
			children = (
				DA35A2BA1CCA9A6900E826B2 /* MGLClockDirectionFormatter.h */,
				DA35A2B71CCA9A5D00E826B2 /* MGLClockDirectionFormatter.m */,
				DA35A2AF1CCA141D00E826B2 /* MGLCompassDirectionFormatter.h */,
				DA35A2B01CCA141D00E826B2 /* MGLCompassDirectionFormatter.m */,
				DA35A29D1CC9E94C00E826B2 /* MGLCoordinateFormatter.h */,
				DA35A2A01CC9E95F00E826B2 /* MGLCoordinateFormatter.m */,
			);
			name = Formatters;
			sourceTree = "<group>";
		};
		DAD165811CF4CFC4001FF4B9 /* Geometry */ = {
			isa = PBXGroup;
			children = (
				DA8847E01CBAFA5100AB86E3 /* MGLAnnotation.h */,
				DAD165691CF41981001FF4B9 /* MGLFeature.h */,
				DAD1656A1CF41981001FF4B9 /* MGLFeature_Private.h */,
				DAD1656B1CF41981001FF4B9 /* MGLFeature.mm */,
				DA8847E11CBAFA5100AB86E3 /* MGLGeometry.h */,
				DA8848011CBAFA6200AB86E3 /* MGLGeometry_Private.h */,
				DA8848021CBAFA6200AB86E3 /* MGLGeometry.mm */,
				DA8847E31CBAFA5100AB86E3 /* MGLMultiPoint.h */,
				DA8848041CBAFA6200AB86E3 /* MGLMultiPoint_Private.h */,
				DA8848051CBAFA6200AB86E3 /* MGLMultiPoint.mm */,
				DA8847E71CBAFA5100AB86E3 /* MGLOverlay.h */,
				DA8847E81CBAFA5100AB86E3 /* MGLPointAnnotation.h */,
				DA88480B1CBAFA6200AB86E3 /* MGLPointAnnotation.mm */,
				DA8847E91CBAFA5100AB86E3 /* MGLPolygon.h */,
				DA88480C1CBAFA6200AB86E3 /* MGLPolygon.mm */,
				DA8847EA1CBAFA5100AB86E3 /* MGLPolyline.h */,
				DA88480D1CBAFA6200AB86E3 /* MGLPolyline.mm */,
				DA8847EB1CBAFA5100AB86E3 /* MGLShape.h */,
				40CF6DBA1DAC3C1800A4D18B /* MGLShape_Private.h */,
				DA88480E1CBAFA6200AB86E3 /* MGLShape.mm */,
				DAD165761CF4CDFF001FF4B9 /* MGLShapeCollection.h */,
				DAD165771CF4CDFF001FF4B9 /* MGLShapeCollection.m */,
			);
			name = Geometry;
			sourceTree = "<group>";
		};
		DAD165821CF4CFE3001FF4B9 /* Offline Maps */ = {
			isa = PBXGroup;
			children = (
				DA8847E41CBAFA5100AB86E3 /* MGLOfflinePack.h */,
				DA8848061CBAFA6200AB86E3 /* MGLOfflinePack_Private.h */,
				DA8848071CBAFA6200AB86E3 /* MGLOfflinePack.mm */,
				DA8847E51CBAFA5100AB86E3 /* MGLOfflineRegion.h */,
				DA8848081CBAFA6200AB86E3 /* MGLOfflineRegion_Private.h */,
				DA8847E61CBAFA5100AB86E3 /* MGLOfflineStorage.h */,
				DA8848091CBAFA6200AB86E3 /* MGLOfflineStorage_Private.h */,
				DA88480A1CBAFA6200AB86E3 /* MGLOfflineStorage.mm */,
				DA8847ED1CBAFA5100AB86E3 /* MGLTilePyramidOfflineRegion.h */,
				DA8848101CBAFA6200AB86E3 /* MGLTilePyramidOfflineRegion.mm */,
			);
			name = "Offline Maps";
			sourceTree = "<group>";
		};
		DAD165831CF4CFED001FF4B9 /* Categories */ = {
			isa = PBXGroup;
			children = (
				7E016D821D9E890300A29A21 /* MGLPolygon+MGLAdditions.h */,
				7E016D831D9E890300A29A21 /* MGLPolygon+MGLAdditions.m */,
				7E016D7C1D9E86BE00A29A21 /* MGLPolyline+MGLAdditions.h */,
				7E016D7D1D9E86BE00A29A21 /* MGLPolyline+MGLAdditions.m */,
				400532FF1DB0862B0069F638 /* NSArray+MGLAdditions.h */,
				400533001DB0862B0069F638 /* NSArray+MGLAdditions.mm */,
				DA8848121CBAFA6200AB86E3 /* NSBundle+MGLAdditions.h */,
				DA8848131CBAFA6200AB86E3 /* NSBundle+MGLAdditions.m */,
				3510FFE81D6D9C7A00F413B2 /* NSComparisonPredicate+MGLAdditions.h */,
				3510FFE91D6D9C7A00F413B2 /* NSComparisonPredicate+MGLAdditions.mm */,
				3510FFF71D6DCC4700F413B2 /* NSCompoundPredicate+MGLAdditions.h */,
				3510FFF81D6DCC4700F413B2 /* NSCompoundPredicate+MGLAdditions.mm */,
				35305D461D22AA450007D005 /* NSData+MGLAdditions.h */,
				35305D471D22AA450007D005 /* NSData+MGLAdditions.mm */,
				353AFA121D65AB17005A69F4 /* NSDate+MGLAdditions.h */,
				353AFA131D65AB17005A69F4 /* NSDate+MGLAdditions.mm */,
				408AA8551DAEDA0800022900 /* NSDictionary+MGLAdditions.h */,
				408AA8561DAEDA0800022900 /* NSDictionary+MGLAdditions.mm */,
				DA8848141CBAFA6200AB86E3 /* NSException+MGLAdditions.h */,
				3510FFEE1D6D9D8C00F413B2 /* NSExpression+MGLAdditions.h */,
				3510FFEF1D6D9D8C00F413B2 /* NSExpression+MGLAdditions.mm */,
				35B82BF61D6C5F8400B1B721 /* NSPredicate+MGLAdditions.h */,
				35B82BF71D6C5F8400B1B721 /* NSPredicate+MGLAdditions.mm */,
				DA8848151CBAFA6200AB86E3 /* NSProcessInfo+MGLAdditions.h */,
				DA8848161CBAFA6200AB86E3 /* NSProcessInfo+MGLAdditions.m */,
				DA8848171CBAFA6200AB86E3 /* NSString+MGLAdditions.h */,
				DA8848181CBAFA6200AB86E3 /* NSString+MGLAdditions.m */,
				DAED38611D62D0FC00D7640F /* NSURL+MGLAdditions.h */,
				DAED38621D62D0FC00D7640F /* NSURL+MGLAdditions.m */,
				DA35A2C71CCAAAD200E826B2 /* NSValue+MGLAdditions.h */,
				DA35A2C81CCAAAD200E826B2 /* NSValue+MGLAdditions.m */,
			);
			name = Categories;
			sourceTree = "<group>";
		};
		DAD165841CF4D06B001FF4B9 /* Annotations */ = {
			isa = PBXGroup;
			children = (
				40EDA1BD1CFE0D4A00D9EA68 /* MGLAnnotationContainerView.h */,
				404326881D5B9B1A007111BD /* MGLAnnotationContainerView_Private.h */,
				40EDA1BE1CFE0D4A00D9EA68 /* MGLAnnotationContainerView.m */,
				DA8848401CBAFB9800AB86E3 /* MGLAnnotationImage_Private.h */,
				DA8848341CBAFB8500AB86E3 /* MGLAnnotationImage.h */,
				DA8848411CBAFB9800AB86E3 /* MGLAnnotationImage.m */,
				4018B1C31CDC277F00F666AF /* MGLAnnotationView_Private.h */,
				4018B1C51CDC277F00F666AF /* MGLAnnotationView.h */,
				4018B1C41CDC277F00F666AF /* MGLAnnotationView.mm */,
				DA8848351CBAFB8500AB86E3 /* MGLCalloutView.h */,
				DA8848441CBAFB9800AB86E3 /* MGLCompactCalloutView.h */,
				DA8848451CBAFB9800AB86E3 /* MGLCompactCalloutView.m */,
				DA88484D1CBAFB9800AB86E3 /* MGLFaux3DUserLocationAnnotationView.h */,
				DA88484E1CBAFB9800AB86E3 /* MGLFaux3DUserLocationAnnotationView.m */,
				DA88484B1CBAFB9800AB86E3 /* MGLUserLocation_Private.h */,
				DA8848391CBAFB8500AB86E3 /* MGLUserLocation.h */,
				DA88484C1CBAFB9800AB86E3 /* MGLUserLocation.m */,
				359F57451D2FDBD5005217F1 /* MGLUserLocationAnnotationView_Private.h */,
				354B83941D2E873E005D9406 /* MGLUserLocationAnnotationView.h */,
				354B83951D2E873E005D9406 /* MGLUserLocationAnnotationView.m */,
			);
			name = Annotations;
			sourceTree = "<group>";
		};
		DAD165851CF4D08B001FF4B9 /* Telemetry */ = {
			isa = PBXGroup;
			children = (
				DA8848421CBAFB9800AB86E3 /* MGLAPIClient.h */,
				DA8848431CBAFB9800AB86E3 /* MGLAPIClient.m */,
				DA8848461CBAFB9800AB86E3 /* MGLLocationManager.h */,
				DA8848471CBAFB9800AB86E3 /* MGLLocationManager.m */,
				DA8848481CBAFB9800AB86E3 /* MGLMapboxEvents.h */,
				DA8848491CBAFB9800AB86E3 /* MGLMapboxEvents.m */,
			);
			name = Telemetry;
			sourceTree = "<group>";
		};
		DD01C65E1DA6DC0D00ABCAC7 /* Envmap */ = {
			isa = PBXGroup;
			children = (
				DD01C65F1DA6DC0D00ABCAC7 /* back.jpg */,
				DD01C6601DA6DC0D00ABCAC7 /* bottom.jpg */,
				DD01C6611DA6DC0D00ABCAC7 /* Envmap.txt */,
				DD01C6621DA6DC0D00ABCAC7 /* front.jpg */,
				DD01C6631DA6DC0D00ABCAC7 /* left.jpg */,
				DD01C6641DA6DC0D00ABCAC7 /* right.jpg */,
				DD01C6651DA6DC0D00ABCAC7 /* top.jpg */,
			);
			path = Envmap;
			sourceTree = "<group>";
		};
/* End PBXGroup section */

/* Begin PBXHeadersBuildPhase section */
		DA8847CF1CBAF91600AB86E3 /* Headers */ = {
			isa = PBXHeadersBuildPhase;
			buildActionMask = 2147483647;
			files = (
				35D13AC31D3D19DD00AFB4E0 /* MGLFillStyleLayer.h in Headers */,
				DA88483A1CBAFB8500AB86E3 /* MGLAnnotationImage.h in Headers */,
				DA35A2BB1CCA9A6900E826B2 /* MGLClockDirectionFormatter.h in Headers */,
				353933FE1D3FB7DD003F57D7 /* MGLSymbolStyleLayer.h in Headers */,
				DA8848861CBB033F00AB86E3 /* Fabric+FABKits.h in Headers */,
				DA8848201CBAFA6200AB86E3 /* MGLOfflinePack_Private.h in Headers */,
				DA8847FA1CBAFA5100AB86E3 /* MGLPolyline.h in Headers */,
				3566C7711D4A9198008152BC /* MGLSource_Private.h in Headers */,
				4018B1C91CDC288A00F666AF /* MGLAnnotationView_Private.h in Headers */,
				35E1A4D81D74336F007AA97F /* MGLValueEvaluator.h in Headers */,
				DA88482C1CBAFA6200AB86E3 /* NSBundle+MGLAdditions.h in Headers */,
				7E016D7E1D9E86BE00A29A21 /* MGLPolyline+MGLAdditions.h in Headers */,
				35D13AB71D3D15E300AFB4E0 /* MGLStyleLayer.h in Headers */,
				DA88488E1CBB047F00AB86E3 /* reachability.h in Headers */,
				40F887701D7A1E58008ECB67 /* MGLGeoJSONSource_Private.h in Headers */,
				350098DC1D484E60004B2AF0 /* NSValue+MGLStyleAttributeAdditions.h in Headers */,
				DA8848231CBAFA6200AB86E3 /* MGLOfflineStorage_Private.h in Headers */,
				404326891D5B9B27007111BD /* MGLAnnotationContainerView_Private.h in Headers */,
				DA88483B1CBAFB8500AB86E3 /* MGLCalloutView.h in Headers */,
				35E0CFE61D3E501500188327 /* MGLStyle_Private.h in Headers */,
				3510FFF01D6D9D8C00F413B2 /* NSExpression+MGLAdditions.h in Headers */,
				353AFA141D65AB17005A69F4 /* NSDate+MGLAdditions.h in Headers */,
				DA8848531CBAFB9800AB86E3 /* MGLCompactCalloutView.h in Headers */,
				DA8847FB1CBAFA5100AB86E3 /* MGLShape.h in Headers */,
				353933F51D3FB785003F57D7 /* MGLBackgroundStyleLayer.h in Headers */,
				DA88485A1CBAFB9800AB86E3 /* MGLUserLocation_Private.h in Headers */,
				DA27C24F1CBB4C11000B0ECD /* MGLAccountManager_Private.h in Headers */,
				DA8847FC1CBAFA5100AB86E3 /* MGLStyle.h in Headers */,
				354B83961D2E873E005D9406 /* MGLUserLocationAnnotationView.h in Headers */,
				DA8847F01CBAFA5100AB86E3 /* MGLAnnotation.h in Headers */,
				7E016D841D9E890300A29A21 /* MGLPolygon+MGLAdditions.h in Headers */,
				400533011DB0862B0069F638 /* NSArray+MGLAdditions.h in Headers */,
				DA88483E1CBAFB8500AB86E3 /* MGLMapView+MGLCustomStyleLayerAdditions.h in Headers */,
				40CF6DBB1DAC3C6600A4D18B /* MGLShape_Private.h in Headers */,
				4018B1CA1CDC288E00F666AF /* MGLAnnotationView.h in Headers */,
				35E79F201D41266300957B9E /* MGLStyleLayer_Private.h in Headers */,
				353933FB1D3FB7C0003F57D7 /* MGLRasterStyleLayer.h in Headers */,
				DA8847EF1CBAFA5100AB86E3 /* MGLAccountManager.h in Headers */,
				DA8848511CBAFB9800AB86E3 /* MGLAPIClient.h in Headers */,
				DA35A2C91CCAAAD200E826B2 /* NSValue+MGLAdditions.h in Headers */,
				3510FFEA1D6D9C7A00F413B2 /* NSComparisonPredicate+MGLAdditions.h in Headers */,
				DA6408DB1DA4E7D300908C90 /* MGLVectorStyleLayer.h in Headers */,
				DD0902AB1DB192A800C5BDCE /* MGLNetworkConfiguration.h in Headers */,
				DA8848571CBAFB9800AB86E3 /* MGLMapboxEvents.h in Headers */,
				DA8848311CBAFA6200AB86E3 /* NSString+MGLAdditions.h in Headers */,
				353933F81D3FB79F003F57D7 /* MGLLineStyleLayer.h in Headers */,
				DAAF722D1DA903C700312FA4 /* MGLStyleValue_Private.h in Headers */,
				DA8847F41CBAFA5100AB86E3 /* MGLOfflinePack.h in Headers */,
				DA88482E1CBAFA6200AB86E3 /* NSException+MGLAdditions.h in Headers */,
				DA8848551CBAFB9800AB86E3 /* MGLLocationManager.h in Headers */,
				408AA8571DAEDA1700022900 /* NSDictionary+MGLAdditions.h in Headers */,
				DA88483F1CBAFB8500AB86E3 /* MGLUserLocation.h in Headers */,
				DA88483D1CBAFB8500AB86E3 /* MGLMapView+IBAdditions.h in Headers */,
				DA17BE301CC4BAC300402C41 /* MGLMapView_Private.h in Headers */,
				DAD165781CF4CDFF001FF4B9 /* MGLShapeCollection.h in Headers */,
				DAED38631D62D0FC00D7640F /* NSURL+MGLAdditions.h in Headers */,
				DA88481E1CBAFA6200AB86E3 /* MGLMultiPoint_Private.h in Headers */,
				3566C7661D4A77BA008152BC /* MGLGeoJSONSource.h in Headers */,
				35CE61821D4165D9004F2359 /* UIColor+MGLAdditions.h in Headers */,
				35B82BF81D6C5F8400B1B721 /* NSPredicate+MGLAdditions.h in Headers */,
				DA35A29E1CC9E94C00E826B2 /* MGLCoordinateFormatter.h in Headers */,
				DAAF722B1DA903C700312FA4 /* MGLStyleValue.h in Headers */,
				DA8847F71CBAFA5100AB86E3 /* MGLOverlay.h in Headers */,
				DA35A2B11CCA141D00E826B2 /* MGLCompassDirectionFormatter.h in Headers */,
				DA88488B1CBB037E00AB86E3 /* SMCalloutView.h in Headers */,
				DA8847FE1CBAFA5100AB86E3 /* MGLTypes.h in Headers */,
				DA8847F11CBAFA5100AB86E3 /* MGLGeometry.h in Headers */,
				DA8848221CBAFA6200AB86E3 /* MGLOfflineRegion_Private.h in Headers */,
				35136D4C1D4277FC00C20EFD /* MGLSource.h in Headers */,
				3566C76C1D4A8DFA008152BC /* MGLRasterSource.h in Headers */,
				DA8847F91CBAFA5100AB86E3 /* MGLPolygon.h in Headers */,
				DA8847F81CBAFA5100AB86E3 /* MGLPointAnnotation.h in Headers */,
				353933F21D3FB753003F57D7 /* MGLCircleStyleLayer.h in Headers */,
				DA8847F31CBAFA5100AB86E3 /* MGLMultiPoint.h in Headers */,
				30E578171DAA85520050F07E /* UIImage+MGLAdditions.h in Headers */,
				DAD1656C1CF41981001FF4B9 /* MGLFeature.h in Headers */,
				40EDA1C01CFE0E0200D9EA68 /* MGLAnnotationContainerView.h in Headers */,
				DA88484F1CBAFB9800AB86E3 /* MGLAnnotationImage_Private.h in Headers */,
				DA8847F21CBAFA5100AB86E3 /* MGLMapCamera.h in Headers */,
				3538AA1D1D542239008EC33D /* MGLForegroundStyleLayer.h in Headers */,
				DA8847F51CBAFA5100AB86E3 /* MGLOfflineRegion.h in Headers */,
				DA737EE11D056A4E005BDA16 /* MGLMapViewDelegate.h in Headers */,
				DA8848851CBB033F00AB86E3 /* FABKitProtocol.h in Headers */,
				DA88481B1CBAFA6200AB86E3 /* MGLGeometry_Private.h in Headers */,
				3510FFF91D6DCC4700F413B2 /* NSCompoundPredicate+MGLAdditions.h in Headers */,
				404C26E71D89C55D000AA13D /* MGLTileSet_Private.h in Headers */,
				DA88485C1CBAFB9800AB86E3 /* MGLFaux3DUserLocationAnnotationView.h in Headers */,
				DA8848871CBB033F00AB86E3 /* Fabric.h in Headers */,
				35305D4A1D22AA6A0007D005 /* NSData+MGLAdditions.h in Headers */,
				359F57461D2FDDA6005217F1 /* MGLUserLocationAnnotationView_Private.h in Headers */,
				404C26E21D89B877000AA13D /* MGLTileSet.h in Headers */,
				DA8848841CBB033F00AB86E3 /* FABAttributes.h in Headers */,
				DA8847FD1CBAFA5100AB86E3 /* MGLTilePyramidOfflineRegion.h in Headers */,
				DA88482F1CBAFA6200AB86E3 /* NSProcessInfo+MGLAdditions.h in Headers */,
				DA8848601CBAFC2E00AB86E3 /* Mapbox.h in Headers */,
				350098BB1D480108004B2AF0 /* MGLVectorSource.h in Headers */,
				DA8847F61CBAFA5100AB86E3 /* MGLOfflineStorage.h in Headers */,
				DAD1656E1CF41981001FF4B9 /* MGLFeature_Private.h in Headers */,
				DA88483C1CBAFB8500AB86E3 /* MGLMapView.h in Headers */,
			);
			runOnlyForDeploymentPostprocessing = 0;
		};
		DABFB85C1CBE99DE00D62B32 /* Headers */ = {
			isa = PBXHeadersBuildPhase;
			buildActionMask = 2147483647;
			files = (
				35B82BF91D6C5F8400B1B721 /* NSPredicate+MGLAdditions.h in Headers */,
				DA35A2CA1CCAAAD200E826B2 /* NSValue+MGLAdditions.h in Headers */,
				350098BC1D480108004B2AF0 /* MGLVectorSource.h in Headers */,
				353933FC1D3FB7C0003F57D7 /* MGLRasterStyleLayer.h in Headers */,
				3566C76D1D4A8DFA008152BC /* MGLRasterSource.h in Headers */,
				DAED38641D62D0FC00D7640F /* NSURL+MGLAdditions.h in Headers */,
				DABFB85E1CBE99E500D62B32 /* MGLAnnotation.h in Headers */,
				DABFB8641CBE99E500D62B32 /* MGLOfflineStorage.h in Headers */,
				DAD165791CF4CDFF001FF4B9 /* MGLShapeCollection.h in Headers */,
				3566C7671D4A77BA008152BC /* MGLGeoJSONSource.h in Headers */,
				DA35A29F1CC9E94C00E826B2 /* MGLCoordinateFormatter.h in Headers */,
				DABFB8711CBE9A0F00D62B32 /* MGLMapView+MGLCustomStyleLayerAdditions.h in Headers */,
				404C26E31D89B877000AA13D /* MGLTileSet.h in Headers */,
				DABFB8611CBE99E500D62B32 /* MGLMultiPoint.h in Headers */,
				3510FFF11D6D9D8C00F413B2 /* NSExpression+MGLAdditions.h in Headers */,
				35E0CFE71D3E501500188327 /* MGLStyle_Private.h in Headers */,
				DABFB86D1CBE9A0F00D62B32 /* MGLAnnotationImage.h in Headers */,
				DABFB8721CBE9A0F00D62B32 /* MGLUserLocation.h in Headers */,
				3566C7721D4A9198008152BC /* MGLSource_Private.h in Headers */,
				353933FF1D3FB7DD003F57D7 /* MGLSymbolStyleLayer.h in Headers */,
				DAAF722E1DA903C700312FA4 /* MGLStyleValue_Private.h in Headers */,
				DABFB8661CBE99E500D62B32 /* MGLPointAnnotation.h in Headers */,
				DABFB8621CBE99E500D62B32 /* MGLOfflinePack.h in Headers */,
				DAD1656D1CF41981001FF4B9 /* MGLFeature.h in Headers */,
				DA17BE311CC4BDAA00402C41 /* MGLMapView_Private.h in Headers */,
				DABFB86C1CBE99E500D62B32 /* MGLTypes.h in Headers */,
				DABFB8691CBE99E500D62B32 /* MGLShape.h in Headers */,
				3510FFEB1D6D9C7A00F413B2 /* NSComparisonPredicate+MGLAdditions.h in Headers */,
				35E1A4D91D74336F007AA97F /* MGLValueEvaluator.h in Headers */,
				7E016D7F1D9E86BE00A29A21 /* MGLPolyline+MGLAdditions.h in Headers */,
				DABFB8701CBE9A0F00D62B32 /* MGLMapView+IBAdditions.h in Headers */,
				353AFA151D65AB17005A69F4 /* NSDate+MGLAdditions.h in Headers */,
				3510FFFA1D6DCC4700F413B2 /* NSCompoundPredicate+MGLAdditions.h in Headers */,
				35CE61831D4165D9004F2359 /* UIColor+MGLAdditions.h in Headers */,
				DABFB8671CBE99E500D62B32 /* MGLPolygon.h in Headers */,
				404C26E81D89C55D000AA13D /* MGLTileSet_Private.h in Headers */,
				DAAF722C1DA903C700312FA4 /* MGLStyleValue.h in Headers */,
				DABFB8651CBE99E500D62B32 /* MGLOverlay.h in Headers */,
				35E79F211D41266300957B9E /* MGLStyleLayer_Private.h in Headers */,
				350098DD1D484E60004B2AF0 /* NSValue+MGLStyleAttributeAdditions.h in Headers */,
				DABFB8681CBE99E500D62B32 /* MGLPolyline.h in Headers */,
				DABFB86F1CBE9A0F00D62B32 /* MGLMapView.h in Headers */,
				DA6408DC1DA4E7D300908C90 /* MGLVectorStyleLayer.h in Headers */,
				353933F31D3FB753003F57D7 /* MGLCircleStyleLayer.h in Headers */,
				3538AA1E1D542239008EC33D /* MGLForegroundStyleLayer.h in Headers */,
				30E578181DAA85520050F07E /* UIImage+MGLAdditions.h in Headers */,
				40F887711D7A1E59008ECB67 /* MGLGeoJSONSource_Private.h in Headers */,
				DABFB8631CBE99E500D62B32 /* MGLOfflineRegion.h in Headers */,
				DA35A2B21CCA141D00E826B2 /* MGLCompassDirectionFormatter.h in Headers */,
				DABFB8731CBE9A9900D62B32 /* Mapbox.h in Headers */,
				354B83971D2E873E005D9406 /* MGLUserLocationAnnotationView.h in Headers */,
				DABFB86B1CBE99E500D62B32 /* MGLTilePyramidOfflineRegion.h in Headers */,
				4018B1CB1CDC288E00F666AF /* MGLAnnotationView.h in Headers */,
				DABFB85F1CBE99E500D62B32 /* MGLGeometry.h in Headers */,
				7E016D851D9E890300A29A21 /* MGLPolygon+MGLAdditions.h in Headers */,
				353933F61D3FB785003F57D7 /* MGLBackgroundStyleLayer.h in Headers */,
				DABFB85D1CBE99E500D62B32 /* MGLAccountManager.h in Headers */,
				353933F91D3FB79F003F57D7 /* MGLLineStyleLayer.h in Headers */,
				35D13AB81D3D15E300AFB4E0 /* MGLStyleLayer.h in Headers */,
				35136D4D1D4277FC00C20EFD /* MGLSource.h in Headers */,
				DA35A2BC1CCA9A6900E826B2 /* MGLClockDirectionFormatter.h in Headers */,
				35D13AC41D3D19DD00AFB4E0 /* MGLFillStyleLayer.h in Headers */,
				DABFB86E1CBE9A0F00D62B32 /* MGLCalloutView.h in Headers */,
				DABFB8601CBE99E500D62B32 /* MGLMapCamera.h in Headers */,
				DA737EE21D056A4E005BDA16 /* MGLMapViewDelegate.h in Headers */,
				DABFB86A1CBE99E500D62B32 /* MGLStyle.h in Headers */,
			);
			runOnlyForDeploymentPostprocessing = 0;
		};
/* End PBXHeadersBuildPhase section */

/* Begin PBXNativeTarget section */
		DA1DC9491CB6C1C2006E619F /* iosapp */ = {
			isa = PBXNativeTarget;
			buildConfigurationList = DA1DC9611CB6C1C2006E619F /* Build configuration list for PBXNativeTarget "iosapp" */;
			buildPhases = (
				DA1DC9461CB6C1C2006E619F /* Sources */,
				DA1DC9471CB6C1C2006E619F /* Frameworks */,
				DA1DC9481CB6C1C2006E619F /* Resources */,
				DA4A269A1CB6F5D3000B7809 /* Embed Frameworks */,
			);
			buildRules = (
			);
			dependencies = (
				DA8847D81CBAF91600AB86E3 /* PBXTargetDependency */,
			);
			name = iosapp;
			productName = iosapp;
			productReference = DA1DC94A1CB6C1C2006E619F /* Mapbox GL.app */;
			productType = "com.apple.product-type.application";
		};
		DA25D5B81CCD9EDE00607828 /* settings */ = {
			isa = PBXNativeTarget;
			buildConfigurationList = DA25D5BE1CCD9EDE00607828 /* Build configuration list for PBXNativeTarget "settings" */;
			buildPhases = (
				DA25D5B71CCD9EDE00607828 /* Resources */,
			);
			buildRules = (
			);
			dependencies = (
			);
			name = settings;
			productName = settings;
			productReference = DA25D5B91CCD9EDE00607828 /* Settings.bundle */;
			productType = "com.apple.product-type.bundle";
		};
		DA2E88501CC036F400F24E7B /* test */ = {
			isa = PBXNativeTarget;
			buildConfigurationList = DA2E88591CC036F400F24E7B /* Build configuration list for PBXNativeTarget "test" */;
			buildPhases = (
				DA2E884D1CC036F400F24E7B /* Sources */,
				DA2E884E1CC036F400F24E7B /* Frameworks */,
				DA2E884F1CC036F400F24E7B /* Resources */,
			);
			buildRules = (
			);
			dependencies = (
				DA2E88581CC036F400F24E7B /* PBXTargetDependency */,
			);
			name = test;
			productName = test;
			productReference = DA2E88511CC036F400F24E7B /* test.xctest */;
			productType = "com.apple.product-type.bundle.unit-test";
		};
		DA8847D11CBAF91600AB86E3 /* dynamic */ = {
			isa = PBXNativeTarget;
			buildConfigurationList = DA8847DD1CBAF91600AB86E3 /* Build configuration list for PBXNativeTarget "dynamic" */;
			buildPhases = (
				DA8847CD1CBAF91600AB86E3 /* Sources */,
				DA8847CE1CBAF91600AB86E3 /* Frameworks */,
				DA8847CF1CBAF91600AB86E3 /* Headers */,
				DA8847D01CBAF91600AB86E3 /* Resources */,
			);
			buildRules = (
			);
			dependencies = (
				DA25D5C81CCDA0C100607828 /* PBXTargetDependency */,
			);
			name = dynamic;
			productName = framework;
			productReference = DA8847D21CBAF91600AB86E3 /* Mapbox.framework */;
			productType = "com.apple.product-type.framework";
		};
		DA8933D41CCD306400E68420 /* bundle */ = {
			isa = PBXNativeTarget;
			buildConfigurationList = DA8933D81CCD306400E68420 /* Build configuration list for PBXNativeTarget "bundle" */;
			buildPhases = (
				DA8933D31CCD306400E68420 /* Resources */,
			);
			buildRules = (
			);
			dependencies = (
			);
			name = bundle;
			productName = bundle;
			productReference = DA8933D51CCD306400E68420 /* Mapbox.bundle */;
			productType = "com.apple.product-type.bundle";
		};
		DAA4E4121CBB71D400178DFB /* static */ = {
			isa = PBXNativeTarget;
			buildConfigurationList = DAA4E4191CBB71D500178DFB /* Build configuration list for PBXNativeTarget "static" */;
			buildPhases = (
				DAA4E40F1CBB71D400178DFB /* Sources */,
				DAA4E4101CBB71D400178DFB /* Frameworks */,
				DAA4E4111CBB71D400178DFB /* CopyFiles */,
				DABFB85C1CBE99DE00D62B32 /* Headers */,
			);
			buildRules = (
			);
			dependencies = (
				DA25D5CA1CCDA0CC00607828 /* PBXTargetDependency */,
				DA25D5CC1CCDA0CC00607828 /* PBXTargetDependency */,
			);
			name = static;
			productName = static;
			productReference = DAA4E4131CBB71D400178DFB /* libMapbox.a */;
			productType = "com.apple.product-type.library.static";
		};
		DABCABA71CB80692000A7C39 /* bench */ = {
			isa = PBXNativeTarget;
			buildConfigurationList = DABCABBE1CB80692000A7C39 /* Build configuration list for PBXNativeTarget "bench" */;
			buildPhases = (
				DABCABA41CB80692000A7C39 /* Sources */,
				DABCABA51CB80692000A7C39 /* Frameworks */,
				DABCABA61CB80692000A7C39 /* Resources */,
				DAA4E40C1CBB6C9600178DFB /* Embed Frameworks */,
			);
			buildRules = (
			);
			dependencies = (
				DAA4E40B1CBB6C9500178DFB /* PBXTargetDependency */,
			);
			name = bench;
			productName = bench;
			productReference = DABCABA81CB80692000A7C39 /* Bench GL.app */;
			productType = "com.apple.product-type.application";
		};
/* End PBXNativeTarget section */

/* Begin PBXProject section */
		DA1DC9421CB6C1C2006E619F /* Project object */ = {
			isa = PBXProject;
			attributes = {
				CLASSPREFIX = MBX;
				LastUpgradeCheck = 0800;
				ORGANIZATIONNAME = Mapbox;
				TargetAttributes = {
					DA1DC9491CB6C1C2006E619F = {
						CreatedOnToolsVersion = 7.3;
					};
					DA25D5B81CCD9EDE00607828 = {
						CreatedOnToolsVersion = 7.3;
					};
					DA2E88501CC036F400F24E7B = {
						CreatedOnToolsVersion = 7.3;
					};
					DA8847D11CBAF91600AB86E3 = {
						CreatedOnToolsVersion = 7.3;
					};
					DA8933D41CCD306400E68420 = {
						CreatedOnToolsVersion = 7.3;
					};
					DAA4E4121CBB71D400178DFB = {
						CreatedOnToolsVersion = 7.3;
					};
					DABCABA71CB80692000A7C39 = {
						CreatedOnToolsVersion = 7.3;
					};
				};
			};
			buildConfigurationList = DA1DC9451CB6C1C2006E619F /* Build configuration list for PBXProject "ios" */;
			compatibilityVersion = "Xcode 3.2";
			developmentRegion = English;
			hasScannedForEncodings = 0;
			knownRegions = (
				en,
				Base,
			);
			mainGroup = DA1DC9411CB6C1C2006E619F;
			productRefGroup = DA1DC94B1CB6C1C2006E619F /* Products */;
			projectDirPath = "";
			projectRoot = "";
			targets = (
				DA1DC9491CB6C1C2006E619F /* iosapp */,
				DABCABA71CB80692000A7C39 /* bench */,
				DA8847D11CBAF91600AB86E3 /* dynamic */,
				DAA4E4121CBB71D400178DFB /* static */,
				DA8933D41CCD306400E68420 /* bundle */,
				DA25D5B81CCD9EDE00607828 /* settings */,
				DA2E88501CC036F400F24E7B /* test */,
			);
		};
/* End PBXProject section */

/* Begin PBXResourcesBuildPhase section */
		DA1DC9481CB6C1C2006E619F /* Resources */ = {
			isa = PBXResourcesBuildPhase;
			buildActionMask = 2147483647;
			files = (
				DA25D5CD1CCDA11500607828 /* Settings.bundle in Resources */,
				DD01C6691DA6DC0D00ABCAC7 /* front.jpg in Resources */,
				DD4823771D94AE6C00EB71B7 /* numeric_filter_style.json in Resources */,
				DA1DC9701CB6C6CE006E619F /* points.geojson in Resources */,
				353BAEF61D646370009A8DA9 /* amsterdam.geojson in Resources */,
				DD01C6661DA6DC0D00ABCAC7 /* back.jpg in Resources */,
				DA1DC9711CB6C6CE006E619F /* polyline.geojson in Resources */,
				DD4823761D94AE6C00EB71B7 /* line_filter_style.json in Resources */,
				DA1DC99D1CB6E076006E619F /* Default-568h@2x.png in Resources */,
				DD01C6681DA6DC0D00ABCAC7 /* Envmap.txt in Resources */,
				DD01C66C1DA6DC0D00ABCAC7 /* top.jpg in Resources */,
				DA821D071CCC6D59007508D4 /* Main.storyboard in Resources */,
				DD01C66A1DA6DC0D00ABCAC7 /* left.jpg in Resources */,
				DD01C66B1DA6DC0D00ABCAC7 /* right.jpg in Resources */,
				DA1DC9731CB6C6CE006E619F /* threestates.geojson in Resources */,
				DD01C6671DA6DC0D00ABCAC7 /* bottom.jpg in Resources */,
				DA821D061CCC6D59007508D4 /* LaunchScreen.storyboard in Resources */,
				DD4823751D94AE6C00EB71B7 /* fill_filter_style.json in Resources */,
				DA1DC99F1CB6E088006E619F /* Assets.xcassets in Resources */,
			);
			runOnlyForDeploymentPostprocessing = 0;
		};
		DA25D5B71CCD9EDE00607828 /* Resources */ = {
			isa = PBXResourcesBuildPhase;
			buildActionMask = 2147483647;
			files = (
				DA25D5C61CCDA06800607828 /* Root.strings in Resources */,
				DA25D5C01CCD9F8400607828 /* Root.plist in Resources */,
			);
			runOnlyForDeploymentPostprocessing = 0;
		};
		DA2E884F1CC036F400F24E7B /* Resources */ = {
			isa = PBXResourcesBuildPhase;
			buildActionMask = 2147483647;
			files = (
				353BAEF71D646370009A8DA9 /* amsterdam.geojson in Resources */,
			);
			runOnlyForDeploymentPostprocessing = 0;
		};
		DA8847D01CBAF91600AB86E3 /* Resources */ = {
			isa = PBXResourcesBuildPhase;
			buildActionMask = 2147483647;
			files = (
				DA8848731CBAFCC100AB86E3 /* mapbox.png in Resources */,
				DA8933BC1CCD2CA100E68420 /* Foundation.strings in Resources */,
				DA8848741CBAFCC100AB86E3 /* mapbox@2x.png in Resources */,
				DA88487A1CBAFD5C00AB86E3 /* api_mapbox_com-digicert.der in Resources */,
				DA8933A31CCC95B000E68420 /* Localizable.strings in Resources */,
				DA88486D1CBAFCC100AB86E3 /* Compass.png in Resources */,
				DA8848721CBAFCC100AB86E3 /* default_marker@3x.png in Resources */,
				DA88487C1CBAFD5C00AB86E3 /* star_tilestream_net.der in Resources */,
				DA88486F1CBAFCC100AB86E3 /* Compass@3x.png in Resources */,
				DA88486E1CBAFCC100AB86E3 /* Compass@2x.png in Resources */,
				DA8848701CBAFCC100AB86E3 /* default_marker.png in Resources */,
				DA8848711CBAFCC100AB86E3 /* default_marker@2x.png in Resources */,
				DA8933F01CCD387900E68420 /* strip-frameworks.sh in Resources */,
				DA8848751CBAFCC100AB86E3 /* mapbox@3x.png in Resources */,
				DA88487B1CBAFD5C00AB86E3 /* api_mapbox_com-geotrust.der in Resources */,
				DAC49C5C1CD02BC9009E1AA3 /* Localizable.stringsdict in Resources */,
				DA8933BF1CCD2CAD00E68420 /* Foundation.stringsdict in Resources */,
			);
			runOnlyForDeploymentPostprocessing = 0;
		};
		DA8933D31CCD306400E68420 /* Resources */ = {
			isa = PBXResourcesBuildPhase;
			buildActionMask = 2147483647;
			files = (
				DA8933E01CCD31DF00E68420 /* Localizable.strings in Resources */,
				DA8933E11CCD31DF00E68420 /* Compass.png in Resources */,
				DA8933E21CCD31DF00E68420 /* Compass@2x.png in Resources */,
				DA8933E31CCD31DF00E68420 /* Compass@3x.png in Resources */,
				DA8933E41CCD31DF00E68420 /* default_marker.png in Resources */,
				DA8933E51CCD31DF00E68420 /* default_marker@2x.png in Resources */,
				DA8933E61CCD31DF00E68420 /* default_marker@3x.png in Resources */,
				DA8933E71CCD31DF00E68420 /* mapbox.png in Resources */,
				DA8933E81CCD31DF00E68420 /* mapbox@2x.png in Resources */,
				DA8933E91CCD31DF00E68420 /* mapbox@3x.png in Resources */,
				DA8933DB1CCD31D400E68420 /* Foundation.strings in Resources */,
				DA8933DC1CCD31D400E68420 /* Foundation.stringsdict in Resources */,
				DA8933DD1CCD31D400E68420 /* api_mapbox_com-digicert.der in Resources */,
				DAC49C5D1CD02BC9009E1AA3 /* Localizable.stringsdict in Resources */,
				DA8933DE1CCD31D400E68420 /* api_mapbox_com-geotrust.der in Resources */,
				DA8933DF1CCD31D400E68420 /* star_tilestream_net.der in Resources */,
			);
			runOnlyForDeploymentPostprocessing = 0;
		};
		DABCABA61CB80692000A7C39 /* Resources */ = {
			isa = PBXResourcesBuildPhase;
			buildActionMask = 2147483647;
			files = (
				DA89633A1CC549A100684375 /* tiles in Resources */,
				DA8963391CC549A100684375 /* styles in Resources */,
				DABCABBA1CB80692000A7C39 /* LaunchScreen.storyboard in Resources */,
				DA8963381CC549A100684375 /* sprites in Resources */,
				DABCABB71CB80692000A7C39 /* Assets.xcassets in Resources */,
				DA8963371CC549A100684375 /* glyphs in Resources */,
			);
			runOnlyForDeploymentPostprocessing = 0;
		};
/* End PBXResourcesBuildPhase section */

/* Begin PBXSourcesBuildPhase section */
		DA1DC9461CB6C1C2006E619F /* Sources */ = {
			isa = PBXSourcesBuildPhase;
			buildActionMask = 2147483647;
			files = (
				DA1DC9971CB6E046006E619F /* main.m in Sources */,
				354B839C1D2E9B48005D9406 /* MBXUserLocationAnnotationView.m in Sources */,
				DA1DC9991CB6E054006E619F /* MBXAppDelegate.m in Sources */,
				DA1DC96B1CB6C6B7006E619F /* MBXOfflinePacksTableViewController.m in Sources */,
				DA1DC96A1CB6C6B7006E619F /* MBXCustomCalloutView.m in Sources */,
				DA1DC99B1CB6E064006E619F /* MBXViewController.m in Sources */,
				40FDA76B1CCAAA6800442548 /* MBXAnnotationView.m in Sources */,
			);
			runOnlyForDeploymentPostprocessing = 0;
		};
		DA2E884D1CC036F400F24E7B /* Sources */ = {
			isa = PBXSourcesBuildPhase;
			buildActionMask = 2147483647;
			files = (
				DA2E88631CC0382C00F24E7B /* MGLOfflineRegionTests.m in Sources */,
				DA2E88651CC0382C00F24E7B /* MGLStyleTests.mm in Sources */,
				DA2E88611CC0382C00F24E7B /* MGLGeometryTests.mm in Sources */,
				357579801D501E09000B822E /* MGLFillStyleLayerTests.m in Sources */,
				DA2E88641CC0382C00F24E7B /* MGLOfflineStorageTests.m in Sources */,
				DA2DBBCE1D51E80400D38FF9 /* MGLStyleLayerTests.m in Sources */,
				DA35A2C61CCA9F8300E826B2 /* MGLCompassDirectionFormatterTests.m in Sources */,
				3575798E1D502EC7000B822E /* MGLRuntimeStylingHelper.m in Sources */,
				4085AF091D933DEA00F11B22 /* MGLTileSetTests.mm in Sources */,
				357579851D502AF5000B822E /* MGLSymbolStyleLayerTests.m in Sources */,
				357579871D502AFE000B822E /* MGLLineStyleLayerTests.m in Sources */,
				357579891D502B06000B822E /* MGLCircleStyleLayerTests.m in Sources */,
				40CFA6511D7875BB008103BD /* MGLGeoJSONSourceTests.mm in Sources */,
				DA35A2C51CCA9F8300E826B2 /* MGLClockDirectionFormatterTests.m in Sources */,
				35B8E08C1D6C8B5100E768D2 /* MGLFilterTests.mm in Sources */,
				DD58A4C61D822BD000E1F038 /* MGLExpressionTests.mm in Sources */,
				3575798B1D502B0C000B822E /* MGLBackgroundStyleLayerTests.m in Sources */,
				DA2E88621CC0382C00F24E7B /* MGLOfflinePackTests.m in Sources */,
				DA35A2AA1CCA058D00E826B2 /* MGLCoordinateFormatterTests.m in Sources */,
				357579831D502AE6000B822E /* MGLRasterStyleLayerTests.m in Sources */,
				353D23961D0B0DFE002BE09D /* MGLAnnotationViewTests.m in Sources */,
				35E208A71D24210F00EC9A46 /* MGLNSDataAdditionsTests.m in Sources */,
				DA0CD5901CF56F6A00A5F5A5 /* MGLFeatureTests.mm in Sources */,
			);
			runOnlyForDeploymentPostprocessing = 0;
		};
		DA8847CD1CBAF91600AB86E3 /* Sources */ = {
			isa = PBXSourcesBuildPhase;
			buildActionMask = 2147483647;
			files = (
				35136D391D42271A00C20EFD /* MGLBackgroundStyleLayer.mm in Sources */,
				3510FFEC1D6D9C7A00F413B2 /* NSComparisonPredicate+MGLAdditions.mm in Sources */,
				7E016D801D9E86BE00A29A21 /* MGLPolyline+MGLAdditions.m in Sources */,
				DAED38651D62D0FC00D7640F /* NSURL+MGLAdditions.m in Sources */,
				354B83981D2E873E005D9406 /* MGLUserLocationAnnotationView.m in Sources */,
				DA88485D1CBAFB9800AB86E3 /* MGLFaux3DUserLocationAnnotationView.m in Sources */,
				DAD165701CF41981001FF4B9 /* MGLFeature.mm in Sources */,
				30E578191DAA855E0050F07E /* UIImage+MGLAdditions.mm in Sources */,
				40EDA1C11CFE0E0500D9EA68 /* MGLAnnotationContainerView.m in Sources */,
				DA8848541CBAFB9800AB86E3 /* MGLCompactCalloutView.m in Sources */,
				DA8848251CBAFA6200AB86E3 /* MGLPointAnnotation.mm in Sources */,
				35136D3C1D42272500C20EFD /* MGLCircleStyleLayer.mm in Sources */,
				350098DE1D484E60004B2AF0 /* NSValue+MGLStyleAttributeAdditions.mm in Sources */,
				DA6408DD1DA4E7D300908C90 /* MGLVectorStyleLayer.m in Sources */,
				3566C7681D4A77BA008152BC /* MGLGeoJSONSource.mm in Sources */,
				400533021DB0862B0069F638 /* NSArray+MGLAdditions.mm in Sources */,
				35136D421D42274500C20EFD /* MGLRasterStyleLayer.mm in Sources */,
				3538AA1F1D542239008EC33D /* MGLForegroundStyleLayer.m in Sources */,
				DA88482D1CBAFA6200AB86E3 /* NSBundle+MGLAdditions.m in Sources */,
				DA88485B1CBAFB9800AB86E3 /* MGLUserLocation.m in Sources */,
				350098BD1D480108004B2AF0 /* MGLVectorSource.mm in Sources */,
				3566C76E1D4A8DFA008152BC /* MGLRasterSource.mm in Sources */,
				DA88488C1CBB037E00AB86E3 /* SMCalloutView.m in Sources */,
				35136D4E1D4277FC00C20EFD /* MGLSource.mm in Sources */,
				DA35A2B81CCA9A5D00E826B2 /* MGLClockDirectionFormatter.m in Sources */,
				DAD1657A1CF4CDFF001FF4B9 /* MGLShapeCollection.m in Sources */,
				35136D451D42275100C20EFD /* MGLSymbolStyleLayer.mm in Sources */,
				35599DED1D46F14E0048254D /* MGLStyleValue.mm in Sources */,
				DA8848211CBAFA6200AB86E3 /* MGLOfflinePack.mm in Sources */,
				DA8848591CBAFB9800AB86E3 /* MGLMapView.mm in Sources */,
				DA8848501CBAFB9800AB86E3 /* MGLAnnotationImage.m in Sources */,
				DA8848281CBAFA6200AB86E3 /* MGLShape.mm in Sources */,
				DA35A2B31CCA141D00E826B2 /* MGLCompassDirectionFormatter.m in Sources */,
				DD0902A91DB1929D00C5BDCE /* MGLNetworkConfiguration.m in Sources */,
				35D13AB91D3D15E300AFB4E0 /* MGLStyleLayer.mm in Sources */,
				DA35A2CB1CCAAAD200E826B2 /* NSValue+MGLAdditions.m in Sources */,
				DA8848321CBAFA6200AB86E3 /* NSString+MGLAdditions.m in Sources */,
				408AA8581DAEDA1E00022900 /* NSDictionary+MGLAdditions.mm in Sources */,
				DA35A2A11CC9E95F00E826B2 /* MGLCoordinateFormatter.m in Sources */,
				35305D481D22AA680007D005 /* NSData+MGLAdditions.mm in Sources */,
				DA8848291CBAFA6200AB86E3 /* MGLStyle.mm in Sources */,
				DA88481C1CBAFA6200AB86E3 /* MGLGeometry.mm in Sources */,
				3510FFF21D6D9D8C00F413B2 /* NSExpression+MGLAdditions.mm in Sources */,
				DA88481F1CBAFA6200AB86E3 /* MGLMultiPoint.mm in Sources */,
				DA88482B1CBAFA6200AB86E3 /* MGLTypes.m in Sources */,
				4018B1C71CDC287F00F666AF /* MGLAnnotationView.mm in Sources */,
				404C26E41D89B877000AA13D /* MGLTileSet.mm in Sources */,
				DA88481D1CBAFA6200AB86E3 /* MGLMapCamera.mm in Sources */,
				DA8848261CBAFA6200AB86E3 /* MGLPolygon.mm in Sources */,
				35B82BFA1D6C5F8400B1B721 /* NSPredicate+MGLAdditions.mm in Sources */,
				7E016D861D9E890300A29A21 /* MGLPolygon+MGLAdditions.m in Sources */,
				DA8848521CBAFB9800AB86E3 /* MGLAPIClient.m in Sources */,
				DA8848301CBAFA6200AB86E3 /* NSProcessInfo+MGLAdditions.m in Sources */,
				353AFA161D65AB17005A69F4 /* NSDate+MGLAdditions.mm in Sources */,
				35D13AC51D3D19DD00AFB4E0 /* MGLFillStyleLayer.mm in Sources */,
				DA8848241CBAFA6200AB86E3 /* MGLOfflineStorage.mm in Sources */,
				DA88482A1CBAFA6200AB86E3 /* MGLTilePyramidOfflineRegion.mm in Sources */,
				35136D3F1D42273000C20EFD /* MGLLineStyleLayer.mm in Sources */,
				DA88481A1CBAFA6200AB86E3 /* MGLAccountManager.m in Sources */,
				3510FFFB1D6DCC4700F413B2 /* NSCompoundPredicate+MGLAdditions.mm in Sources */,
				DA8848271CBAFA6200AB86E3 /* MGLPolyline.mm in Sources */,
				DA8848581CBAFB9800AB86E3 /* MGLMapboxEvents.m in Sources */,
				35CE61841D4165D9004F2359 /* UIColor+MGLAdditions.mm in Sources */,
				DA8848561CBAFB9800AB86E3 /* MGLLocationManager.m in Sources */,
			);
			runOnlyForDeploymentPostprocessing = 0;
		};
		DAA4E40F1CBB71D400178DFB /* Sources */ = {
			isa = PBXSourcesBuildPhase;
			buildActionMask = 2147483647;
			files = (
				35136D3A1D42271A00C20EFD /* MGLBackgroundStyleLayer.mm in Sources */,
				3510FFED1D6D9C7A00F413B2 /* NSComparisonPredicate+MGLAdditions.mm in Sources */,
				7E016D811D9E86BE00A29A21 /* MGLPolyline+MGLAdditions.m in Sources */,
				354B83991D2E873E005D9406 /* MGLUserLocationAnnotationView.m in Sources */,
				DAA4E4221CBB730400178DFB /* MGLPointAnnotation.mm in Sources */,
				DAED38661D62D0FC00D7640F /* NSURL+MGLAdditions.m in Sources */,
				DAD165711CF41981001FF4B9 /* MGLFeature.mm in Sources */,
				30E5781A1DAA855E0050F07E /* UIImage+MGLAdditions.mm in Sources */,
				40EDA1C21CFE0E0500D9EA68 /* MGLAnnotationContainerView.m in Sources */,
				DAA4E4291CBB730400178DFB /* NSBundle+MGLAdditions.m in Sources */,
				DAA4E42E1CBB730400178DFB /* MGLAPIClient.m in Sources */,
				35136D3D1D42272500C20EFD /* MGLCircleStyleLayer.mm in Sources */,
				350098DF1D484E60004B2AF0 /* NSValue+MGLStyleAttributeAdditions.mm in Sources */,
				DA6408DE1DA4E7D300908C90 /* MGLVectorStyleLayer.m in Sources */,
				3566C7691D4A77BA008152BC /* MGLGeoJSONSource.mm in Sources */,
				400533031DB086490069F638 /* NSArray+MGLAdditions.mm in Sources */,
				35136D431D42274500C20EFD /* MGLRasterStyleLayer.mm in Sources */,
				3538AA201D542239008EC33D /* MGLForegroundStyleLayer.m in Sources */,
				DAA4E4201CBB730400178DFB /* MGLOfflinePack.mm in Sources */,
				DAA4E4331CBB730400178DFB /* MGLUserLocation.m in Sources */,
				350098BE1D480108004B2AF0 /* MGLVectorSource.mm in Sources */,
				3566C76F1D4A8DFA008152BC /* MGLRasterSource.mm in Sources */,
				DAA4E4351CBB730400178DFB /* SMCalloutView.m in Sources */,
				35136D4F1D4277FC00C20EFD /* MGLSource.mm in Sources */,
				DA35A2B91CCA9A5D00E826B2 /* MGLClockDirectionFormatter.m in Sources */,
				DAD1657B1CF4CDFF001FF4B9 /* MGLShapeCollection.m in Sources */,
				DAA4E4251CBB730400178DFB /* MGLShape.mm in Sources */,
				35136D461D42275100C20EFD /* MGLSymbolStyleLayer.mm in Sources */,
				35599DEE1D46F14E0048254D /* MGLStyleValue.mm in Sources */,
				DAA4E42B1CBB730400178DFB /* NSString+MGLAdditions.m in Sources */,
				DAA4E4261CBB730400178DFB /* MGLStyle.mm in Sources */,
				DAA4E41D1CBB730400178DFB /* MGLGeometry.mm in Sources */,
				DAA4E41F1CBB730400178DFB /* MGLMultiPoint.mm in Sources */,
				DD0902AA1DB1929D00C5BDCE /* MGLNetworkConfiguration.m in Sources */,
				DA35A2B41CCA141D00E826B2 /* MGLCompassDirectionFormatter.m in Sources */,
				35D13ABA1D3D15E300AFB4E0 /* MGLStyleLayer.mm in Sources */,
				DA35A2CC1CCAAAD200E826B2 /* NSValue+MGLAdditions.m in Sources */,
				408AA8591DAEDA1E00022900 /* NSDictionary+MGLAdditions.mm in Sources */,
				DAA4E4281CBB730400178DFB /* MGLTypes.m in Sources */,
				DA35A2A21CC9E95F00E826B2 /* MGLCoordinateFormatter.m in Sources */,
				35305D491D22AA680007D005 /* NSData+MGLAdditions.mm in Sources */,
				DAA4E42D1CBB730400178DFB /* MGLAnnotationImage.m in Sources */,
				3510FFF31D6D9D8C00F413B2 /* NSExpression+MGLAdditions.mm in Sources */,
				DAA4E4301CBB730400178DFB /* MGLLocationManager.m in Sources */,
				DAA4E4321CBB730400178DFB /* MGLMapView.mm in Sources */,
				DAA4E41E1CBB730400178DFB /* MGLMapCamera.mm in Sources */,
				404C26E51D89B877000AA13D /* MGLTileSet.mm in Sources */,
				4018B1C81CDC287F00F666AF /* MGLAnnotationView.mm in Sources */,
				DAA4E4341CBB730400178DFB /* MGLFaux3DUserLocationAnnotationView.m in Sources */,
				35B82BFB1D6C5F8400B1B721 /* NSPredicate+MGLAdditions.mm in Sources */,
				7E016D871D9E890300A29A21 /* MGLPolygon+MGLAdditions.m in Sources */,
				DAA4E4311CBB730400178DFB /* MGLMapboxEvents.m in Sources */,
				DAA4E4231CBB730400178DFB /* MGLPolygon.mm in Sources */,
				353AFA171D65AB17005A69F4 /* NSDate+MGLAdditions.mm in Sources */,
				35D13AC61D3D19DD00AFB4E0 /* MGLFillStyleLayer.mm in Sources */,
				DAA4E42A1CBB730400178DFB /* NSProcessInfo+MGLAdditions.m in Sources */,
				DAA4E4211CBB730400178DFB /* MGLOfflineStorage.mm in Sources */,
				35136D401D42273000C20EFD /* MGLLineStyleLayer.mm in Sources */,
				DAA4E42F1CBB730400178DFB /* MGLCompactCalloutView.m in Sources */,
				3510FFFC1D6DCC4700F413B2 /* NSCompoundPredicate+MGLAdditions.mm in Sources */,
				DAA4E4271CBB730400178DFB /* MGLTilePyramidOfflineRegion.mm in Sources */,
				DAA4E41C1CBB730400178DFB /* MGLAccountManager.m in Sources */,
				35CE61851D4165D9004F2359 /* UIColor+MGLAdditions.mm in Sources */,
				DAA4E4241CBB730400178DFB /* MGLPolyline.mm in Sources */,
			);
			runOnlyForDeploymentPostprocessing = 0;
		};
		DABCABA41CB80692000A7C39 /* Sources */ = {
			isa = PBXSourcesBuildPhase;
			buildActionMask = 2147483647;
			files = (
				DABCABB21CB80692000A7C39 /* MBXBenchViewController.mm in Sources */,
				DABCABAF1CB80692000A7C39 /* MBXBenchAppDelegate.m in Sources */,
				DABCABC21CB8071D000A7C39 /* locations.cpp in Sources */,
				DABCABAC1CB80692000A7C39 /* main.m in Sources */,
			);
			runOnlyForDeploymentPostprocessing = 0;
		};
/* End PBXSourcesBuildPhase section */

/* Begin PBXTargetDependency section */
		DA25D5C81CCDA0C100607828 /* PBXTargetDependency */ = {
			isa = PBXTargetDependency;
			target = DA25D5B81CCD9EDE00607828 /* settings */;
			targetProxy = DA25D5C71CCDA0C100607828 /* PBXContainerItemProxy */;
		};
		DA25D5CA1CCDA0CC00607828 /* PBXTargetDependency */ = {
			isa = PBXTargetDependency;
			target = DA8933D41CCD306400E68420 /* bundle */;
			targetProxy = DA25D5C91CCDA0CC00607828 /* PBXContainerItemProxy */;
		};
		DA25D5CC1CCDA0CC00607828 /* PBXTargetDependency */ = {
			isa = PBXTargetDependency;
			target = DA25D5B81CCD9EDE00607828 /* settings */;
			targetProxy = DA25D5CB1CCDA0CC00607828 /* PBXContainerItemProxy */;
		};
		DA2E88581CC036F400F24E7B /* PBXTargetDependency */ = {
			isa = PBXTargetDependency;
			target = DA8847D11CBAF91600AB86E3 /* dynamic */;
			targetProxy = DA2E88571CC036F400F24E7B /* PBXContainerItemProxy */;
		};
		DA8847D81CBAF91600AB86E3 /* PBXTargetDependency */ = {
			isa = PBXTargetDependency;
			target = DA8847D11CBAF91600AB86E3 /* dynamic */;
			targetProxy = DA8847D71CBAF91600AB86E3 /* PBXContainerItemProxy */;
		};
		DAA4E40B1CBB6C9500178DFB /* PBXTargetDependency */ = {
			isa = PBXTargetDependency;
			target = DA8847D11CBAF91600AB86E3 /* dynamic */;
			targetProxy = DAA4E40A1CBB6C9500178DFB /* PBXContainerItemProxy */;
		};
/* End PBXTargetDependency section */

/* Begin PBXVariantGroup section */
		DA25D5C41CCDA06800607828 /* Root.strings */ = {
			isa = PBXVariantGroup;
			children = (
				DA25D5C51CCDA06800607828 /* Base */,
			);
			name = Root.strings;
			sourceTree = "<group>";
		};
		DA89339F1CCC951200E68420 /* Localizable.strings */ = {
			isa = PBXVariantGroup;
			children = (
				DA8933A01CCC951200E68420 /* Base */,
			);
			name = Localizable.strings;
			sourceTree = "<group>";
		};
		DA8933BA1CCD2CA100E68420 /* Foundation.strings */ = {
			isa = PBXVariantGroup;
			children = (
				DA8933BB1CCD2CA100E68420 /* Base */,
			);
			name = Foundation.strings;
			sourceTree = "<group>";
		};
		DA8933BD1CCD2CAD00E68420 /* Foundation.stringsdict */ = {
			isa = PBXVariantGroup;
			children = (
				DA8933BE1CCD2CAD00E68420 /* en */,
			);
			name = Foundation.stringsdict;
			sourceTree = "<group>";
		};
		DABCABB81CB80692000A7C39 /* LaunchScreen.storyboard */ = {
			isa = PBXVariantGroup;
			children = (
				DABCABB91CB80692000A7C39 /* Base */,
			);
			name = LaunchScreen.storyboard;
			sourceTree = "<group>";
		};
		DAC49C5F1CD02BC9009E1AA3 /* Localizable.stringsdict */ = {
			isa = PBXVariantGroup;
			children = (
				DAC49C621CD07D74009E1AA3 /* en */,
			);
			name = Localizable.stringsdict;
			sourceTree = "<group>";
		};
/* End PBXVariantGroup section */

/* Begin XCBuildConfiguration section */
		DA1DC95F1CB6C1C2006E619F /* Debug */ = {
			isa = XCBuildConfiguration;
			buildSettings = {
				ALWAYS_SEARCH_USER_PATHS = NO;
				CLANG_ANALYZER_NONNULL = YES;
				CLANG_CXX_LANGUAGE_STANDARD = "c++14";
				CLANG_CXX_LIBRARY = "libc++";
				CLANG_ENABLE_MODULES = YES;
				CLANG_ENABLE_OBJC_ARC = YES;
				CLANG_WARN_BOOL_CONVERSION = YES;
				CLANG_WARN_CONSTANT_CONVERSION = YES;
				CLANG_WARN_DIRECT_OBJC_ISA_USAGE = YES_ERROR;
				CLANG_WARN_EMPTY_BODY = YES;
				CLANG_WARN_ENUM_CONVERSION = YES;
				CLANG_WARN_INFINITE_RECURSION = YES;
				CLANG_WARN_INT_CONVERSION = YES;
				CLANG_WARN_OBJC_ROOT_CLASS = YES_ERROR;
				CLANG_WARN_SUSPICIOUS_MOVE = YES;
				CLANG_WARN_UNREACHABLE_CODE = YES;
				CLANG_WARN__DUPLICATE_METHOD_MATCH = YES;
				"CODE_SIGN_IDENTITY[sdk=iphoneos*]" = "iPhone Developer";
				COPY_PHASE_STRIP = NO;
				CURRENT_COMMIT_HASH = deadbeef;
				CURRENT_SEMANTIC_VERSION = 1.0.0;
				CURRENT_SHORT_VERSION = 1.0;
				DEBUG_INFORMATION_FORMAT = dwarf;
				ENABLE_STRICT_OBJC_MSGSEND = YES;
				ENABLE_TESTABILITY = YES;
				GCC_C_LANGUAGE_STANDARD = gnu99;
				GCC_DYNAMIC_NO_PIC = NO;
				GCC_NO_COMMON_BLOCKS = YES;
				GCC_OPTIMIZATION_LEVEL = 0;
				GCC_PREPROCESSOR_DEFINITIONS = (
					"DEBUG=1",
					"$(inherited)",
				);
				GCC_WARN_64_TO_32_BIT_CONVERSION = YES;
				GCC_WARN_ABOUT_RETURN_TYPE = YES_ERROR;
				GCC_WARN_UNDECLARED_SELECTOR = YES;
				GCC_WARN_UNINITIALIZED_AUTOS = YES_AGGRESSIVE;
				GCC_WARN_UNUSED_FUNCTION = YES;
				GCC_WARN_UNUSED_VARIABLE = YES;
				IPHONEOS_DEPLOYMENT_TARGET = 7.0;
				MTL_ENABLE_DEBUG_INFO = YES;
				ONLY_ACTIVE_ARCH = YES;
				SDKROOT = iphoneos;
				SYMROOT = ../../build/ios;
				TARGETED_DEVICE_FAMILY = "1,2";
			};
			name = Debug;
		};
		DA1DC9601CB6C1C2006E619F /* Release */ = {
			isa = XCBuildConfiguration;
			buildSettings = {
				ALWAYS_SEARCH_USER_PATHS = NO;
				CLANG_ANALYZER_NONNULL = YES;
				CLANG_CXX_LANGUAGE_STANDARD = "c++14";
				CLANG_CXX_LIBRARY = "libc++";
				CLANG_ENABLE_MODULES = YES;
				CLANG_ENABLE_OBJC_ARC = YES;
				CLANG_WARN_BOOL_CONVERSION = YES;
				CLANG_WARN_CONSTANT_CONVERSION = YES;
				CLANG_WARN_DIRECT_OBJC_ISA_USAGE = YES_ERROR;
				CLANG_WARN_EMPTY_BODY = YES;
				CLANG_WARN_ENUM_CONVERSION = YES;
				CLANG_WARN_INFINITE_RECURSION = YES;
				CLANG_WARN_INT_CONVERSION = YES;
				CLANG_WARN_OBJC_ROOT_CLASS = YES_ERROR;
				CLANG_WARN_SUSPICIOUS_MOVE = YES;
				CLANG_WARN_UNREACHABLE_CODE = YES;
				CLANG_WARN__DUPLICATE_METHOD_MATCH = YES;
				"CODE_SIGN_IDENTITY[sdk=iphoneos*]" = "iPhone Developer";
				COPY_PHASE_STRIP = NO;
				CURRENT_COMMIT_HASH = deadbeef;
				CURRENT_SEMANTIC_VERSION = 1.0.0;
				CURRENT_SHORT_VERSION = 1.0;
				DEBUG_INFORMATION_FORMAT = "dwarf-with-dsym";
				ENABLE_NS_ASSERTIONS = NO;
				ENABLE_STRICT_OBJC_MSGSEND = YES;
				GCC_C_LANGUAGE_STANDARD = gnu99;
				GCC_NO_COMMON_BLOCKS = YES;
				GCC_WARN_64_TO_32_BIT_CONVERSION = YES;
				GCC_WARN_ABOUT_RETURN_TYPE = YES_ERROR;
				GCC_WARN_UNDECLARED_SELECTOR = YES;
				GCC_WARN_UNINITIALIZED_AUTOS = YES_AGGRESSIVE;
				GCC_WARN_UNUSED_FUNCTION = YES;
				GCC_WARN_UNUSED_VARIABLE = YES;
				IPHONEOS_DEPLOYMENT_TARGET = 7.0;
				MTL_ENABLE_DEBUG_INFO = NO;
				SDKROOT = iphoneos;
				SYMROOT = ../../build/ios;
				TARGETED_DEVICE_FAMILY = "1,2";
				VALIDATE_PRODUCT = YES;
			};
			name = Release;
		};
		DA1DC9621CB6C1C2006E619F /* Debug */ = {
			isa = XCBuildConfiguration;
			buildSettings = {
				ASSETCATALOG_COMPILER_APPICON_NAME = AppIcon;
				INFOPLIST_FILE = "$(SRCROOT)/app/Info.plist";
				IPHONEOS_DEPLOYMENT_TARGET = 8.0;
				LD_RUNPATH_SEARCH_PATHS = "$(inherited) @executable_path/Frameworks";
				PRODUCT_BUNDLE_IDENTIFIER = com.mapbox.MapboxGL;
				PRODUCT_NAME = "Mapbox GL";
			};
			name = Debug;
		};
		DA1DC9631CB6C1C2006E619F /* Release */ = {
			isa = XCBuildConfiguration;
			buildSettings = {
				ASSETCATALOG_COMPILER_APPICON_NAME = AppIcon;
				INFOPLIST_FILE = "$(SRCROOT)/app/Info.plist";
				IPHONEOS_DEPLOYMENT_TARGET = 8.0;
				LD_RUNPATH_SEARCH_PATHS = "$(inherited) @executable_path/Frameworks";
				PRODUCT_BUNDLE_IDENTIFIER = com.mapbox.MapboxGL;
				PRODUCT_NAME = "Mapbox GL";
			};
			name = Release;
		};
		DA25D5BC1CCD9EDE00607828 /* Debug */ = {
			isa = XCBuildConfiguration;
			buildSettings = {
				PRODUCT_NAME = Settings;
				SKIP_INSTALL = YES;
				WRAPPER_EXTENSION = bundle;
			};
			name = Debug;
		};
		DA25D5BD1CCD9EDE00607828 /* Release */ = {
			isa = XCBuildConfiguration;
			buildSettings = {
				PRODUCT_NAME = Settings;
				SKIP_INSTALL = YES;
				WRAPPER_EXTENSION = bundle;
			};
			name = Release;
		};
		DA2E885A1CC036F400F24E7B /* Debug */ = {
			isa = XCBuildConfiguration;
			baseConfigurationReference = 55D8C9941D0F133500F42F10 /* config.xcconfig */;
			buildSettings = {
				HEADER_SEARCH_PATHS = "$(mbgl_core_INCLUDE_DIRECTORIES)";
				INFOPLIST_FILE = test/Info.plist;
				IPHONEOS_DEPLOYMENT_TARGET = 8.0;
				LD_RUNPATH_SEARCH_PATHS = "$(inherited) @executable_path/Frameworks @loader_path/Frameworks";
				OTHER_CPLUSPLUSFLAGS = (
					"$(OTHER_CFLAGS)",
					"$(variant_cflags)",
					"$(geometry_cflags)",
					"$(geojson_cflags)",
				);
				PRODUCT_BUNDLE_IDENTIFIER = com.mapbox.test;
				PRODUCT_NAME = "$(TARGET_NAME)";
			};
			name = Debug;
		};
		DA2E885B1CC036F400F24E7B /* Release */ = {
			isa = XCBuildConfiguration;
			baseConfigurationReference = 55D8C9941D0F133500F42F10 /* config.xcconfig */;
			buildSettings = {
				HEADER_SEARCH_PATHS = "$(mbgl_core_INCLUDE_DIRECTORIES)";
				INFOPLIST_FILE = test/Info.plist;
				IPHONEOS_DEPLOYMENT_TARGET = 8.0;
				LD_RUNPATH_SEARCH_PATHS = "$(inherited) @executable_path/Frameworks @loader_path/Frameworks";
				OTHER_CPLUSPLUSFLAGS = (
					"$(OTHER_CFLAGS)",
					"$(variant_cflags)",
					"$(geometry_cflags)",
					"$(geojson_cflags)",
				);
				PRODUCT_BUNDLE_IDENTIFIER = com.mapbox.test;
				PRODUCT_NAME = "$(TARGET_NAME)";
			};
			name = Release;
		};
		DA8847DB1CBAF91600AB86E3 /* Debug */ = {
			isa = XCBuildConfiguration;
			baseConfigurationReference = 55D8C9941D0F133500F42F10 /* config.xcconfig */;
			buildSettings = {
				BITCODE_GENERATION_MODE = bitcode;
				CURRENT_PROJECT_VERSION = 1;
				DEFINES_MODULE = YES;
				DYLIB_COMPATIBILITY_VERSION = 1;
				DYLIB_CURRENT_VERSION = 1;
				DYLIB_INSTALL_NAME_BASE = "@rpath";
				HEADER_SEARCH_PATHS = "$(mbgl_core_INCLUDE_DIRECTORIES)";
				INFOPLIST_FILE = framework/Info.plist;
				INSTALL_PATH = "$(LOCAL_LIBRARY_DIR)/Frameworks";
				IPHONEOS_DEPLOYMENT_TARGET = 8.0;
				LD_RUNPATH_SEARCH_PATHS = "$(inherited) @executable_path/Frameworks @loader_path/Frameworks";
				OTHER_CPLUSPLUSFLAGS = (
					"$(OTHER_CFLAGS)",
					"$(sqlite_cflags)",
					"$(zlib_cflags)",
					"$(rapidjson_cflags)",
					"$(variant_cflags)",
					"$(geometry_cflags)",
					"$(geojson_cflags)",
				);
				OTHER_LDFLAGS = "$(mbgl_core_LINK_LIBRARIES)";
				PRODUCT_BUNDLE_IDENTIFIER = com.mapbox.sdk.ios;
				PRODUCT_NAME = Mapbox;
				SKIP_INSTALL = YES;
				VERSIONING_SYSTEM = "apple-generic";
				VERSION_INFO_PREFIX = "";
			};
			name = Debug;
		};
		DA8847DC1CBAF91600AB86E3 /* Release */ = {
			isa = XCBuildConfiguration;
			baseConfigurationReference = 55D8C9941D0F133500F42F10 /* config.xcconfig */;
			buildSettings = {
				BITCODE_GENERATION_MODE = bitcode;
				CURRENT_PROJECT_VERSION = 1;
				DEFINES_MODULE = YES;
				DYLIB_COMPATIBILITY_VERSION = 1;
				DYLIB_CURRENT_VERSION = 1;
				DYLIB_INSTALL_NAME_BASE = "@rpath";
				HEADER_SEARCH_PATHS = "$(mbgl_core_INCLUDE_DIRECTORIES)";
				INFOPLIST_FILE = framework/Info.plist;
				INSTALL_PATH = "$(LOCAL_LIBRARY_DIR)/Frameworks";
				IPHONEOS_DEPLOYMENT_TARGET = 8.0;
				LD_RUNPATH_SEARCH_PATHS = "$(inherited) @executable_path/Frameworks @loader_path/Frameworks";
				OTHER_CPLUSPLUSFLAGS = (
					"$(OTHER_CFLAGS)",
					"$(sqlite_cflags)",
					"$(zlib_cflags)",
					"$(rapidjson_cflags)",
					"$(variant_cflags)",
					"$(geometry_cflags)",
					"$(geojson_cflags)",
				);
				OTHER_LDFLAGS = "$(mbgl_core_LINK_LIBRARIES)";
				PRODUCT_BUNDLE_IDENTIFIER = com.mapbox.sdk.ios;
				PRODUCT_NAME = Mapbox;
				SKIP_INSTALL = YES;
				VERSIONING_SYSTEM = "apple-generic";
				VERSION_INFO_PREFIX = "";
			};
			name = Release;
		};
		DA8933D91CCD306400E68420 /* Debug */ = {
			isa = XCBuildConfiguration;
			buildSettings = {
				INFOPLIST_FILE = "framework/Info-static.plist";
				PRODUCT_BUNDLE_IDENTIFIER = com.mapbox.sdk.ios;
				PRODUCT_NAME = Mapbox;
				SKIP_INSTALL = YES;
				WRAPPER_EXTENSION = bundle;
			};
			name = Debug;
		};
		DA8933DA1CCD306400E68420 /* Release */ = {
			isa = XCBuildConfiguration;
			buildSettings = {
				INFOPLIST_FILE = "framework/Info-static.plist";
				PRODUCT_BUNDLE_IDENTIFIER = com.mapbox.sdk.ios;
				PRODUCT_NAME = Mapbox;
				SKIP_INSTALL = YES;
				WRAPPER_EXTENSION = bundle;
			};
			name = Release;
		};
		DAA4E41A1CBB71D500178DFB /* Debug */ = {
			isa = XCBuildConfiguration;
			baseConfigurationReference = 55D8C9941D0F133500F42F10 /* config.xcconfig */;
			buildSettings = {
				BITCODE_GENERATION_MODE = bitcode;
				HEADER_SEARCH_PATHS = "$(mbgl_core_INCLUDE_DIRECTORIES)";
				OTHER_CPLUSPLUSFLAGS = (
					"$(OTHER_CFLAGS)",
					"$(sqlite_cflags)",
					"$(zlib_cflags)",
					"$(rapidjson_cflags)",
					"$(variant_cflags)",
					"$(geometry_cflags)",
					"$(geojson_cflags)",
				);
				OTHER_LDFLAGS = (
					"-ObjC",
					"$(mbgl_core_LINK_LIBRARIES)",
				);
				PRODUCT_NAME = Mapbox;
				PUBLIC_HEADERS_FOLDER_PATH = Headers;
				SKIP_INSTALL = YES;
			};
			name = Debug;
		};
		DAA4E41B1CBB71D500178DFB /* Release */ = {
			isa = XCBuildConfiguration;
			baseConfigurationReference = 55D8C9941D0F133500F42F10 /* config.xcconfig */;
			buildSettings = {
				BITCODE_GENERATION_MODE = bitcode;
				HEADER_SEARCH_PATHS = "$(mbgl_core_INCLUDE_DIRECTORIES)";
				OTHER_CPLUSPLUSFLAGS = (
					"$(OTHER_CFLAGS)",
					"$(sqlite_cflags)",
					"$(zlib_cflags)",
					"$(rapidjson_cflags)",
					"$(variant_cflags)",
					"$(geometry_cflags)",
					"$(geojson_cflags)",
				);
				OTHER_LDFLAGS = (
					"-ObjC",
					"$(mbgl_core_LINK_LIBRARIES)",
				);
				PRODUCT_NAME = Mapbox;
				PUBLIC_HEADERS_FOLDER_PATH = Headers;
				SKIP_INSTALL = YES;
			};
			name = Release;
		};
		DABCABBC1CB80692000A7C39 /* Debug */ = {
			isa = XCBuildConfiguration;
			buildSettings = {
				ASSETCATALOG_COMPILER_APPICON_NAME = AppIcon;
				INFOPLIST_FILE = "$(SRCROOT)/benchmark/Info.plist";
				IPHONEOS_DEPLOYMENT_TARGET = 8.0;
				LD_RUNPATH_SEARCH_PATHS = "$(inherited) @executable_path/Frameworks";
				PRODUCT_BUNDLE_IDENTIFIER = com.mapbox.bench;
				PRODUCT_NAME = "Bench GL";
			};
			name = Debug;
		};
		DABCABBD1CB80692000A7C39 /* Release */ = {
			isa = XCBuildConfiguration;
			buildSettings = {
				ASSETCATALOG_COMPILER_APPICON_NAME = AppIcon;
				INFOPLIST_FILE = "$(SRCROOT)/benchmark/Info.plist";
				IPHONEOS_DEPLOYMENT_TARGET = 8.0;
				LD_RUNPATH_SEARCH_PATHS = "$(inherited) @executable_path/Frameworks";
				PRODUCT_BUNDLE_IDENTIFIER = com.mapbox.bench;
				PRODUCT_NAME = "Bench GL";
			};
			name = Release;
		};
/* End XCBuildConfiguration section */

/* Begin XCConfigurationList section */
		DA1DC9451CB6C1C2006E619F /* Build configuration list for PBXProject "ios" */ = {
			isa = XCConfigurationList;
			buildConfigurations = (
				DA1DC95F1CB6C1C2006E619F /* Debug */,
				DA1DC9601CB6C1C2006E619F /* Release */,
			);
			defaultConfigurationIsVisible = 0;
			defaultConfigurationName = Release;
		};
		DA1DC9611CB6C1C2006E619F /* Build configuration list for PBXNativeTarget "iosapp" */ = {
			isa = XCConfigurationList;
			buildConfigurations = (
				DA1DC9621CB6C1C2006E619F /* Debug */,
				DA1DC9631CB6C1C2006E619F /* Release */,
			);
			defaultConfigurationIsVisible = 0;
			defaultConfigurationName = Release;
		};
		DA25D5BE1CCD9EDE00607828 /* Build configuration list for PBXNativeTarget "settings" */ = {
			isa = XCConfigurationList;
			buildConfigurations = (
				DA25D5BC1CCD9EDE00607828 /* Debug */,
				DA25D5BD1CCD9EDE00607828 /* Release */,
			);
			defaultConfigurationIsVisible = 0;
			defaultConfigurationName = Release;
		};
		DA2E88591CC036F400F24E7B /* Build configuration list for PBXNativeTarget "test" */ = {
			isa = XCConfigurationList;
			buildConfigurations = (
				DA2E885A1CC036F400F24E7B /* Debug */,
				DA2E885B1CC036F400F24E7B /* Release */,
			);
			defaultConfigurationIsVisible = 0;
			defaultConfigurationName = Release;
		};
		DA8847DD1CBAF91600AB86E3 /* Build configuration list for PBXNativeTarget "dynamic" */ = {
			isa = XCConfigurationList;
			buildConfigurations = (
				DA8847DB1CBAF91600AB86E3 /* Debug */,
				DA8847DC1CBAF91600AB86E3 /* Release */,
			);
			defaultConfigurationIsVisible = 0;
			defaultConfigurationName = Release;
		};
		DA8933D81CCD306400E68420 /* Build configuration list for PBXNativeTarget "bundle" */ = {
			isa = XCConfigurationList;
			buildConfigurations = (
				DA8933D91CCD306400E68420 /* Debug */,
				DA8933DA1CCD306400E68420 /* Release */,
			);
			defaultConfigurationIsVisible = 0;
			defaultConfigurationName = Release;
		};
		DAA4E4191CBB71D500178DFB /* Build configuration list for PBXNativeTarget "static" */ = {
			isa = XCConfigurationList;
			buildConfigurations = (
				DAA4E41A1CBB71D500178DFB /* Debug */,
				DAA4E41B1CBB71D500178DFB /* Release */,
			);
			defaultConfigurationIsVisible = 0;
			defaultConfigurationName = Release;
		};
		DABCABBE1CB80692000A7C39 /* Build configuration list for PBXNativeTarget "bench" */ = {
			isa = XCConfigurationList;
			buildConfigurations = (
				DABCABBC1CB80692000A7C39 /* Debug */,
				DABCABBD1CB80692000A7C39 /* Release */,
			);
			defaultConfigurationIsVisible = 0;
			defaultConfigurationName = Release;
		};
/* End XCConfigurationList section */
	};
	rootObject = DA1DC9421CB6C1C2006E619F /* Project object */;
}<|MERGE_RESOLUTION|>--- conflicted
+++ resolved
@@ -393,7 +393,6 @@
 		DAED38641D62D0FC00D7640F /* NSURL+MGLAdditions.h in Headers */ = {isa = PBXBuildFile; fileRef = DAED38611D62D0FC00D7640F /* NSURL+MGLAdditions.h */; };
 		DAED38651D62D0FC00D7640F /* NSURL+MGLAdditions.m in Sources */ = {isa = PBXBuildFile; fileRef = DAED38621D62D0FC00D7640F /* NSURL+MGLAdditions.m */; };
 		DAED38661D62D0FC00D7640F /* NSURL+MGLAdditions.m in Sources */ = {isa = PBXBuildFile; fileRef = DAED38621D62D0FC00D7640F /* NSURL+MGLAdditions.m */; };
-<<<<<<< HEAD
 		DD01C6661DA6DC0D00ABCAC7 /* back.jpg in Resources */ = {isa = PBXBuildFile; fileRef = DD01C65F1DA6DC0D00ABCAC7 /* back.jpg */; };
 		DD01C6671DA6DC0D00ABCAC7 /* bottom.jpg in Resources */ = {isa = PBXBuildFile; fileRef = DD01C6601DA6DC0D00ABCAC7 /* bottom.jpg */; };
 		DD01C6681DA6DC0D00ABCAC7 /* Envmap.txt in Resources */ = {isa = PBXBuildFile; fileRef = DD01C6611DA6DC0D00ABCAC7 /* Envmap.txt */; };
@@ -401,11 +400,9 @@
 		DD01C66A1DA6DC0D00ABCAC7 /* left.jpg in Resources */ = {isa = PBXBuildFile; fileRef = DD01C6631DA6DC0D00ABCAC7 /* left.jpg */; };
 		DD01C66B1DA6DC0D00ABCAC7 /* right.jpg in Resources */ = {isa = PBXBuildFile; fileRef = DD01C6641DA6DC0D00ABCAC7 /* right.jpg */; };
 		DD01C66C1DA6DC0D00ABCAC7 /* top.jpg in Resources */ = {isa = PBXBuildFile; fileRef = DD01C6651DA6DC0D00ABCAC7 /* top.jpg */; };
-=======
 		DD0902A91DB1929D00C5BDCE /* MGLNetworkConfiguration.m in Sources */ = {isa = PBXBuildFile; fileRef = DD0902A21DB18DE700C5BDCE /* MGLNetworkConfiguration.m */; };
 		DD0902AA1DB1929D00C5BDCE /* MGLNetworkConfiguration.m in Sources */ = {isa = PBXBuildFile; fileRef = DD0902A21DB18DE700C5BDCE /* MGLNetworkConfiguration.m */; };
 		DD0902AB1DB192A800C5BDCE /* MGLNetworkConfiguration.h in Headers */ = {isa = PBXBuildFile; fileRef = DD0902A41DB18F1B00C5BDCE /* MGLNetworkConfiguration.h */; };
->>>>>>> 0ccc7f51
 		DD4823751D94AE6C00EB71B7 /* fill_filter_style.json in Resources */ = {isa = PBXBuildFile; fileRef = DD4823721D94AE6C00EB71B7 /* fill_filter_style.json */; };
 		DD4823761D94AE6C00EB71B7 /* line_filter_style.json in Resources */ = {isa = PBXBuildFile; fileRef = DD4823731D94AE6C00EB71B7 /* line_filter_style.json */; };
 		DD4823771D94AE6C00EB71B7 /* numeric_filter_style.json in Resources */ = {isa = PBXBuildFile; fileRef = DD4823741D94AE6C00EB71B7 /* numeric_filter_style.json */; };
@@ -759,7 +756,6 @@
 		DAD165771CF4CDFF001FF4B9 /* MGLShapeCollection.m */ = {isa = PBXFileReference; fileEncoding = 4; lastKnownFileType = sourcecode.c.objc; path = MGLShapeCollection.m; sourceTree = "<group>"; };
 		DAED38611D62D0FC00D7640F /* NSURL+MGLAdditions.h */ = {isa = PBXFileReference; fileEncoding = 4; lastKnownFileType = sourcecode.c.h; path = "NSURL+MGLAdditions.h"; sourceTree = "<group>"; };
 		DAED38621D62D0FC00D7640F /* NSURL+MGLAdditions.m */ = {isa = PBXFileReference; fileEncoding = 4; lastKnownFileType = sourcecode.c.objc; path = "NSURL+MGLAdditions.m"; sourceTree = "<group>"; };
-<<<<<<< HEAD
 		DD01C65F1DA6DC0D00ABCAC7 /* back.jpg */ = {isa = PBXFileReference; lastKnownFileType = image.jpeg; path = back.jpg; sourceTree = "<group>"; };
 		DD01C6601DA6DC0D00ABCAC7 /* bottom.jpg */ = {isa = PBXFileReference; lastKnownFileType = image.jpeg; path = bottom.jpg; sourceTree = "<group>"; };
 		DD01C6611DA6DC0D00ABCAC7 /* Envmap.txt */ = {isa = PBXFileReference; fileEncoding = 4; lastKnownFileType = text; path = Envmap.txt; sourceTree = "<group>"; };
@@ -767,10 +763,8 @@
 		DD01C6631DA6DC0D00ABCAC7 /* left.jpg */ = {isa = PBXFileReference; lastKnownFileType = image.jpeg; path = left.jpg; sourceTree = "<group>"; };
 		DD01C6641DA6DC0D00ABCAC7 /* right.jpg */ = {isa = PBXFileReference; lastKnownFileType = image.jpeg; path = right.jpg; sourceTree = "<group>"; };
 		DD01C6651DA6DC0D00ABCAC7 /* top.jpg */ = {isa = PBXFileReference; lastKnownFileType = image.jpeg; path = top.jpg; sourceTree = "<group>"; };
-=======
 		DD0902A21DB18DE700C5BDCE /* MGLNetworkConfiguration.m */ = {isa = PBXFileReference; fileEncoding = 4; lastKnownFileType = sourcecode.c.objc; path = MGLNetworkConfiguration.m; sourceTree = "<group>"; };
 		DD0902A41DB18F1B00C5BDCE /* MGLNetworkConfiguration.h */ = {isa = PBXFileReference; fileEncoding = 4; lastKnownFileType = sourcecode.c.h; path = MGLNetworkConfiguration.h; sourceTree = "<group>"; };
->>>>>>> 0ccc7f51
 		DD4823721D94AE6C00EB71B7 /* fill_filter_style.json */ = {isa = PBXFileReference; fileEncoding = 4; lastKnownFileType = text.json; path = fill_filter_style.json; sourceTree = "<group>"; };
 		DD4823731D94AE6C00EB71B7 /* line_filter_style.json */ = {isa = PBXFileReference; fileEncoding = 4; lastKnownFileType = text.json; path = line_filter_style.json; sourceTree = "<group>"; };
 		DD4823741D94AE6C00EB71B7 /* numeric_filter_style.json */ = {isa = PBXFileReference; fileEncoding = 4; lastKnownFileType = text.json; path = numeric_filter_style.json; sourceTree = "<group>"; };
