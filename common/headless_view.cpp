#include "headless_view.hpp"
#include <mbgl/util/timer.hpp>

#include <stdexcept>

namespace mbgl {

HeadlessView::HeadlessView() {
#if MBGL_USE_CGL
    // TODO: test if OpenGL 4.1 with GL_ARB_ES2_compatibility is supported
    // If it is, use kCGLOGLPVersion_3_2_Core and enable that extension.
    CGLPixelFormatAttribute attributes[] = {
        kCGLPFAOpenGLProfile,
        (CGLPixelFormatAttribute) kCGLOGLPVersion_Legacy,
        kCGLPFAAccelerated,
        (CGLPixelFormatAttribute) 0
    };

    CGLPixelFormatObj pixelFormat;
    GLint num;
    CGLError error = CGLChoosePixelFormat(attributes, &pixelFormat, &num);
    if (error) {
        fprintf(stderr, "Error pixel format\n");
        return;
    }

    error = CGLCreateContext(pixelFormat, NULL, &gl_context);
    CGLDestroyPixelFormat(pixelFormat);
    if (error) {
        fprintf(stderr, "Error creating GL context object\n");
        return;
    }
#endif

#if MBGL_USE_GLX
    x_display = XOpenDisplay(0);

    if (x_display == nullptr) {
        throw std::runtime_error("Failed to open X display");
    }

    static int pixelFormat[] = {
        GLX_RGBA,
        GLX_DOUBLEBUFFER,
        GLX_RED_SIZE, 8,
        GLX_GREEN_SIZE, 8,
        GLX_BLUE_SIZE, 8,
        GLX_ALPHA_SIZE, 8,
        GLX_DEPTH_SIZE, 24,
        GLX_STENCIL_SIZE, 8,
        None
    };

    x_info = glXChooseVisual(x_display, DefaultScreen(x_display), pixelFormat);

    if (x_info == nullptr) {
        throw std::runtime_error("Error pixel format");
    }

    gl_context = glXCreateContext(x_display, x_info, 0, GL_TRUE);
    if (gl_context == nullptr) {
        throw std::runtime_error("Error creating GL context object");
    }
#endif
}


void HeadlessView::resize(uint16_t width, uint16_t height, float pixelRatio) {
    clear_buffers();

    width *= pixelRatio;
    height *= pixelRatio;

#if MBGL_USE_CGL
    make_active();

    // Create depth/stencil buffer
    glGenRenderbuffersEXT(1, &fbo_depth_stencil);
    glBindRenderbufferEXT(GL_RENDERBUFFER_EXT, fbo_depth_stencil);
    glRenderbufferStorageEXT(GL_RENDERBUFFER_EXT, GL_DEPTH24_STENCIL8_EXT, width, height);
    glBindRenderbufferEXT(GL_RENDERBUFFER_EXT, 0);

    glGenRenderbuffersEXT(1, &fbo_color);
    glBindRenderbufferEXT(GL_RENDERBUFFER_EXT, fbo_color);
    glRenderbufferStorageEXT(GL_RENDERBUFFER_EXT, GL_RGBA8, width, height);
    glBindRenderbufferEXT(GL_RENDERBUFFER_EXT, 0);

    glGenFramebuffersEXT(1, &fbo);
    glBindFramebufferEXT(GL_FRAMEBUFFER_EXT, fbo);

    glFramebufferRenderbufferEXT(GL_FRAMEBUFFER_EXT, GL_COLOR_ATTACHMENT0_EXT, GL_RENDERBUFFER_EXT, fbo_color);
    glFramebufferRenderbufferEXT(GL_FRAMEBUFFER_EXT, GL_DEPTH_STENCIL_ATTACHMENT, GL_RENDERBUFFER_EXT, fbo_depth_stencil);

    GLenum status = glCheckFramebufferStatusEXT(GL_FRAMEBUFFER_EXT);

    if (status != GL_FRAMEBUFFER_COMPLETE_EXT) {
        fprintf(stderr, "Couldn't create framebuffer: ");
        switch (status) {
            case GL_FRAMEBUFFER_INCOMPLETE_ATTACHMENT_EXT: fprintf(stderr, "incomplete attachment\n"); break;
            case GL_FRAMEBUFFER_INCOMPLETE_MISSING_ATTACHMENT_EXT: fprintf(stderr, "incomplete missing attachment\n"); break;
            case GL_FRAMEBUFFER_INCOMPLETE_DRAW_BUFFER_EXT: fprintf(stderr, "incomplete draw buffer\n"); break;
            case GL_FRAMEBUFFER_UNSUPPORTED: fprintf(stderr, "unsupported\n"); break;
            default: fprintf(stderr, "other\n"); break;
        }
        return;
    }
#endif

#if MBGL_USE_GLX
    x_pixmap = XCreatePixmap(x_display, DefaultRootWindow(x_display), width, height, 32);
    glx_pixmap = glXCreateGLXPixmap(x_display, x_info, x_pixmap);
#endif
}

void HeadlessView::clear_buffers() {
#if MBGL_USE_CGL
    make_active();

    glBindFramebufferEXT(GL_FRAMEBUFFER_EXT, 0);

    if (fbo) {
        glDeleteFramebuffersEXT(1, &fbo);
        fbo = 0;
    }

    if (fbo_color) {
        glDeleteTextures(1, &fbo_color);
        fbo_color = 0;
    }

    if (fbo_depth_stencil) {
        glDeleteRenderbuffersEXT(1, &fbo_depth_stencil);
        fbo_depth_stencil = 0;
    }

    make_inactive();
#endif

#if MBGL_USE_GLX
    if (glx_pixmap) {
        glXDestroyGLXPixmap(x_display, glx_pixmap);
        glx_pixmap = 0;
    }

    if (x_pixmap) {
        XFreePixmap(x_display, x_pixmap);
        x_pixmap = 0;
    }
#endif
}

HeadlessView::~HeadlessView() {
    make_inactive();

#if MBGL_USE_CGL
    CGLDestroyContext(gl_context);
#endif

#if MBGL_USE_GLX
<<<<<<< HEAD
    std::cerr << "~HeadlessView()" << '\n';
    std::cerr << "x_display: " << x_display << '\n';
    std::cerr << "glx_pixmap: " << glx_pixmap << '\n';
    std::cerr << "gl_context: " << gl_context << '\n';

=======
    glXMakeCurrent(x_display, None, NULL);
>>>>>>> 92d00347
    glXDestroyContext(x_display, gl_context);
    XFree(x_info);
    XCloseDisplay(x_display);
#endif
}

void HeadlessView::notify_map_change(mbgl::MapChange /*change*/, mbgl::timestamp /*delay*/) {
    // no-op
}

void HeadlessView::make_active() {
#if MBGL_USE_CGL
    CGLError error = CGLSetCurrentContext(gl_context);
    if (error) {
        fprintf(stderr, "Switching OpenGL context failed\n");
    }
#endif

#if MBGL_USE_GLX
<<<<<<< HEAD
    std::cerr << "make_active()" << '\n';
    std::cerr << "x_display: " << x_display << '\n';
    std::cerr << "glx_pixmap: " << glx_pixmap << '\n';
    std::cerr << "gl_context: " << gl_context << '\n';

=======
>>>>>>> 92d00347
    if (!glXMakeCurrent(x_display, glx_pixmap, gl_context)) {
        fprintf(stderr, "Switching OpenGL context failed\n");
    }
#endif
}

void HeadlessView::make_inactive() {
#if MBGL_USE_CGL
    CGLError error = CGLSetCurrentContext(nullptr);
    if (error) {
        fprintf(stderr, "Removing OpenGL context failed\n");
    }
#endif

#if MBGL_USE_GLX
    if (!glXMakeCurrent(x_display, None, NULL)) {
        fprintf(stderr, "Removing OpenGL context failed\n");
    }
#endif
}

void HeadlessView::swap() {}

unsigned int HeadlessView::root_fbo() {
#if MBGL_USE_CGL
    return fbo;
#endif

    return 0;
}

}
<|MERGE_RESOLUTION|>--- conflicted
+++ resolved
@@ -157,15 +157,6 @@
 #endif
 
 #if MBGL_USE_GLX
-<<<<<<< HEAD
-    std::cerr << "~HeadlessView()" << '\n';
-    std::cerr << "x_display: " << x_display << '\n';
-    std::cerr << "glx_pixmap: " << glx_pixmap << '\n';
-    std::cerr << "gl_context: " << gl_context << '\n';
-
-=======
-    glXMakeCurrent(x_display, None, NULL);
->>>>>>> 92d00347
     glXDestroyContext(x_display, gl_context);
     XFree(x_info);
     XCloseDisplay(x_display);
@@ -185,14 +176,6 @@
 #endif
 
 #if MBGL_USE_GLX
-<<<<<<< HEAD
-    std::cerr << "make_active()" << '\n';
-    std::cerr << "x_display: " << x_display << '\n';
-    std::cerr << "glx_pixmap: " << glx_pixmap << '\n';
-    std::cerr << "gl_context: " << gl_context << '\n';
-
-=======
->>>>>>> 92d00347
     if (!glXMakeCurrent(x_display, glx_pixmap, gl_context)) {
         fprintf(stderr, "Switching OpenGL context failed\n");
     }
