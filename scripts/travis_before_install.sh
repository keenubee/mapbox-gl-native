--- conflicted
+++ resolved
@@ -10,12 +10,9 @@
     if [[ `lsb_release -r` =~ "12.04" ]]; then
         sudo add-apt-repository --yes ppa:ubuntu-toolchain-r/test
     fi
-<<<<<<< HEAD
     sudo add-apt-repository --yes ppa:boost-latest/ppa
-=======
 
     mapbox_time "apt_update" \
->>>>>>> 8954b397
     sudo apt-get update -y
 
     mapbox_time "install_gcc" \
@@ -23,36 +20,25 @@
 
     mapbox_time "install_build_tools" \
     sudo apt-get -y install git build-essential zlib1g-dev automake \
-<<<<<<< HEAD
                             libtool xutils-dev make cmake pkg-config python-pip \
                             libboost1.55-dev libboost-regex1.55-dev libcurl4-openssl-dev \
                             libpng-dev libsqlite3-dev
+
+    apbox_time "install_opengl" \
     sudo apt-get -y install libxi-dev libglu1-mesa-dev x11proto-randr-dev \
                             x11proto-xext-dev libxrandr-dev \
                             x11proto-xf86vidmode-dev libxxf86vm-dev \
                             libxcursor-dev libxinerama-dev
-=======
-                            libtool xutils-dev make cmake pkg-config python-pip
-
-    mapbox_time "install_opengl" \
-    sudo apt-get -y install libxi-dev libglu1-mesa-dev x11proto-randr-dev \
-                            x11proto-xext-dev libxrandr-dev \
-                            x11proto-xf86vidmode-dev libxxf86vm-dev libxcursor-dev
 
     mapbox_time "install_awscli" \
->>>>>>> 8954b397
     sudo pip install awscli
 elif [[ ${TRAVIS_OS_NAME} == "osx" ]]; then
     #
     # install OS X dependencies
     #
-<<<<<<< HEAD
+    mapbox_time "install_build_tools" \
     brew install autoconf automake libtool makedepend cmake pkg-config node git boost
-=======
-    mapbox_time "install_build_tools" \
-    brew install autoconf automake libtool makedepend cmake pkg-config node git
 
     mapbox_time "install_awscli" \
->>>>>>> 8954b397
     sudo pip install awscli
 fi