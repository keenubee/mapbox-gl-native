--- conflicted
+++ resolved
@@ -68,33 +68,6 @@
     char *bound_offset = 0;
 };
 
-<<<<<<< HEAD
-#else
-
-class VertexArrayObject : public util::noncopyable {
-public:
-    inline VertexArrayObject() {};
-
-    inline VertexArrayObject(VertexArrayObject &&) noexcept {};
-
-    template <typename Shader, typename VertexBuffer>
-    inline void bind(Shader& shader, VertexBuffer &vertexBuffer, char *offset) {
-        vertexBuffer.bind();
-        shader.bind(offset);
-    }
-
-    template <typename Shader, typename VertexBuffer, typename ElementsBuffer>
-    inline void bind(Shader& shader, VertexBuffer &vertexBuffer, ElementsBuffer &elementsBuffer, char *offset) {
-        vertexBuffer.bind();
-        elementsBuffer.bind();
-        shader.bind(offset);
-    }
-};
-
-#endif
-
-=======
->>>>>>> 9038e963
 }
 
 #endif