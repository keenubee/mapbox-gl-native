#ifndef LLMR_MAP_TRANSFORM
#define LLMR_MAP_TRANSFORM

#include <llmr/util/transition.hpp>
#include <llmr/util/noncopyable.hpp>
#include <llmr/util/uv.hpp>

#include "transform_state.hpp"

#include <forward_list>

namespace llmr {

struct box;

    class Transform : private util::noncopyable {
public:
    Transform();

    // Map view
    // Note: width * ratio does not necessarily equal fb_width
    bool resize(uint16_t width, uint16_t height, float ratio,
                uint16_t fb_width, uint16_t fb_height);

    // Position
    void moveBy(double dx, double dy, time duration = 0);
    void setLonLat(double lon, double lat, time duration = 0);
    void setLonLatZoom(double lon, double lat, double zoom, time duration = 0);
    void getLonLat(double& lon, double& lat) const;
    void getLonLatZoom(double& lon, double& lat, double& zoom) const;
    void startPanning();
    void stopPanning();

    // Zoom
    void scaleBy(double ds, double cx = -1, double cy = -1, time duration = 0);
    void setScale(double scale, double cx = -1, double cy = -1, time duration = 0);
    void setZoom(double zoom, time duration = 0);
    double getZoom() const;
    double getScale() const;
    void startRotating();
    void stopRotating();

    // Angle
    void rotateBy(double sx, double sy, double ex, double ey, time duration = 0);
    void setAngle(double angle, time duration = 0);
    void setAngle(double angle, double cx, double cy);
    double getAngle() const;
    void startScaling();
    void stopScaling();

    // Transitions
    bool needsTransition() const;
    void updateTransitions(time now);
    void cancelTransitions();

    // Transform state
    const TransformState currentState() const;
    const TransformState finalState() const;

private:
    // Functions prefixed with underscores will *not* perform any locks. It is the caller's
    // responsibility to lock this object.
    void _moveBy(double dx, double dy, time duration = 0);
    void _setScale(double scale, double cx, double cy, time duration = 0);
    void _setScaleXY(double new_scale, double xn, double yn, time duration = 0);
    void _setAngle(double angle, time duration = 0);
    void _clearPanning();
    void _clearRotating();
    void _clearScaling();

private:
    mutable uv::rwlock mtx;

    // This reflects the current state of the transform, representing the actual position of the
    // map. After calling a transform function with a timer, this will likely remain the same until
    // you render a new frame.
    TransformState current;

    // This reflects the final position of the transform, after all possible transition took place.
    TransformState final;

    // Limit the amount of zooming possible on the map.
    // TODO: make these modifiable from outside.
<<<<<<< HEAD
    const double min_scale = pow(2, 0);
    const double max_scale = pow(2, 18);
=======
    const double min_scale = std::pow(2, 0);
    const double max_scale = std::pow(2, 20);
>>>>>>> a9d559fe

    // cache values for spherical mercator math
    double zc, Bc, Cc;

    std::forward_list<std::shared_ptr<util::transition>> transitions;
    std::shared_ptr<util::transition> scale_timeout;
    std::shared_ptr<util::transition> rotate_timeout;
    std::shared_ptr<util::transition> pan_timeout;
};

}

#endif<|MERGE_RESOLUTION|>--- conflicted
+++ resolved
@@ -81,13 +81,8 @@
 
     // Limit the amount of zooming possible on the map.
     // TODO: make these modifiable from outside.
-<<<<<<< HEAD
-    const double min_scale = pow(2, 0);
-    const double max_scale = pow(2, 18);
-=======
     const double min_scale = std::pow(2, 0);
-    const double max_scale = std::pow(2, 20);
->>>>>>> a9d559fe
+    const double max_scale = std::pow(2, 18);
 
     // cache values for spherical mercator math
     double zc, Bc, Cc;
