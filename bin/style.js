"use strict";

module.exports = {
    "buckets": {
        "satellite": {
            "source": "satellite",
            "type": "raster"
        },
        "admin_maritime": {
            "source": "outdoors",
            "layer": "admin",
            "field": "maritime",
            "value": 1,
            "join": "round",
            "cap": "round",
            "type": "line"
        },
        "admin_level_2": {
            "source": "outdoors",
            "layer": "admin",
            "field": "admin_level",
            "value": 2,
            "join": "round",
            "cap": "round",
            "type": "line"
        },
        "admin_level_3": {
            "source": "outdoors",
            "layer": "admin",
            "field": "admin_level",
            "value": [
                      3,
                      4,
                      5
                      ],
            "join": "round",
            "type": "line"
        },
        "landcover_wood": {
            "source": "outdoors",
            "layer": "landcover",
            "field": "class",
            "value": "wood",
            "type": "fill"
        },
        "landcover_scrub": {
            "source": "outdoors",
            "layer": "landcover",
            "field": "class",
            "value": "scrub",
            "type": "fill"
        },
        "landcover_grass": {
            "source": "outdoors",
            "layer": "landcover",
            "field": "class",
            "value": "grass",
            "type": "fill"
        },
        "landcover_crop": {
            "source": "outdoors",
            "layer": "landcover",
            "field": "class",
            "value": "crop",
            "type": "fill"
        },
        "landcover_snow": {
            "source": "outdoors",
            "layer": "landcover",
            "field": "class",
            "value": "snow",
            "type": "fill"
        },
        "water": {
            "source": "outdoors",
            "layer": "water",
            "type": "fill"
        },
        "waterway_other": {
            "source": "outdoors",
            "layer": "waterway",
            "field": "type",
            "value": [
                      "ditch",
                      "drain"
                      ],
            "cap": "round",
            "type": "line"
        },
        "waterway_river_canal": {
            "source": "outdoors",
            "layer": "waterway",
            "field": "type",
            "value": [
                      "river",
                      "canal"
                      ],
            "cap": "round",
            "type": "line"
        },
        "waterway_stream": {
            "source": "outdoors",
            "layer": "waterway",
            "field": "type",
            "value": "stream",
            "cap": "round",
            "type": "line"
        },
        "landuse_park": {
            "source": "outdoors",
            "layer": "landuse",
            "field": "class",
            "value": "park",
            "type": "fill"
        },
        "landuse_pitch": {
            "source": "outdoors",
            "layer": "landuse",
            "field": "class",
            "value": "pitch",
            "type": "fill"
        },
        "landuse_cemetary": {
            "source": "outdoors",
            "layer": "landuse",
            "field": "class",
            "value": "cemetary",
            "type": "fill"
        },
        "landuse_hospital": {
            "source": "outdoors",
            "layer": "landuse",
            "field": "class",
            "value": "hospital",
            "type": "fill"
        },
        "landuse_industrial": {
            "source": "outdoors",
            "layer": "landuse",
            "type": "fill",
            "field": "class",
            "value": "industrial"
        },
        "landuse_school": {
            "source": "outdoors",
            "layer": "landuse",
            "field": "class",
            "value": "school",
            "type": "fill"
        },
        "overlay_wetland": {
            "source": "outdoors",
            "layer": "landuse_overlay",
            "field": "class",
            "value": "wetland",
            "type": "fill"
        },
        "overlay_breakwater_pier": {
            "source": "outdoors",
            "layer": "landuse_overlay",
            "field": "class",
            "value": [
                      "breakwater",
                      "pier"
                      ],
            "type": "fill"
        },
        "hillshade_full_shadow": {
            "source": "outdoors",
            "layer": "hillshade",
            "field": "class",
            "value": "full_shadow",
            "type": "fill"
        },
        "hillshade_medium_shadow": {
            "source": "outdoors",
            "layer": "hillshade",
            "field": "class",
            "value": "medium_shadow",
            "type": "fill"
        },
        "hillshade_medium_highlight": {
            "source": "outdoors",
            "layer": "hillshade",
            "field": "class",
            "value": "medium_highlight",
            "type": "fill"
        },
        "hillshade_full_highlight": {
            "source": "outdoors",
            "layer": "hillshade",
            "field": "class",
            "value": "full_highlight",
            "type": "fill"
        },
        "contour_line_5": {
            "source": "outdoors",
            "layer": "contour",
            "field": "index",
            "value": 5,
            "type": "line"
        },
        "contour_line_10": {
            "source": "outdoors",
            "layer": "contour",
            "field": "index",
            "value": 10,
            "type": "line"
        },
        "contour_line_other": {
            "source": "outdoors",
            "layer": "contour",
            "type": "line"
        },
        "contour_label": {
            "source": "outdoors",
            "layer": "contour",
            "field": "index",
            "value": 10,
            "path": "curve",
            "text_field": "ele",
            "fontSize": 10,
            "feature_type": "line",
            "type": "text"
        },
        "building": {
            "source": "outdoors",
            "layer": "building",
            "type": "fill"
        },
        "barrier_line_gate": {
            "source": "outdoors",
            "layer": "barrier_line",
            "field": "class",
            "value": "gate",
            "type": "line"
        },
        "barrier_line_fence": {
            "source": "outdoors",
            "layer": "barrier_line",
            "field": "class",
            "value": "fence",
            "type": "line"
        },
        "barrier_line_hedge": {
            "source": "outdoors",
            "layer": "barrier_line",
            "field": "class",
            "value": "hedge",
            "type": "line"
        },
        "barrier_line_land": {
            "source": "outdoors",
            "layer": "barrier_line",
            "field": "class",
            "value": "land",
            "type": "line"
        },
        "barrier_line_cliff": {
            "source": "outdoors",
            "layer": "barrier_line",
            "field": "class",
            "value": "cliff",
            "type": "line"
        },
        "aeroway_fill": {
            "source": "outdoors",
            "layer": "aeroway",
            "type": "fill",
            "enabled": 12
        },
        "aeroway_runway": {
            "source": "outdoors",
            "layer": "aeroway",
            "field": "type",
            "value": "runway",
            "type": "line",
            "enabled": 12
        },
        "aeroway_taxiway": {
            "source": "outdoors",
            "layer": "aeroway",
            "field": "type",
            "value": "taxiway",
            "type": "line",
            "enabled": 12
        },
        "motorway": {
            "source": "outdoors",
            "layer": "road",
            "field": "class",
            "value": "motorway",
            "join": "round",
            "cap": "round",
            "type": "line"
        },
        "motorway_link": {
            "source": "outdoors",
            "layer": "road",
            "field": "class",
            "value": "motorway_link",
            "join": "round",
            "cap": "round",
            "type": "line"
        },
        "main": {
            "source": "outdoors",
            "layer": "road",
            "field": "class",
            "value": "main",
            "join": "round",
            "cap": "round",
            "type": "line"
        },
        "street": {
            "source": "outdoors",
            "layer": "road",
            "field": "class",
            "value": [
                      "street",
                      "street_limited"
                      ],
            "join": "round",
            "cap": "round",
            "type": "line",
            "enabled": 12
        },
        "service": {
            "source": "outdoors",
            "layer": "road",
            "field": "class",
            "value": "service",
            "join": "round",
            "cap": "round",
            "type": "line",
            "enabled": 15
        },
        "path": {
            "source": "outdoors",
            "layer": "road",
            "field": "class",
            "value": "path",
            "type": "line"
        },
        "path_footway": {
            "source": "outdoors",
            "layer": "road",
            "field": "type",
            "value": "footway",
            "type": "line"
        },
        "path_path": {
            "source": "outdoors",
            "layer": "road",
            "field": "type",
            "value": "path",
            "type": "line"
        },
        "path_cycleway": {
            "source": "outdoors",
            "layer": "road",
            "field": "type",
            "value": "cycleway",
            "type": "line"
        },
        "path_mtb": {
            "source": "outdoors",
            "layer": "road",
            "field": "type",
            "value": "mtb",
            "type": "line"
        },
        "path_steps": {
            "source": "outdoors",
            "layer": "road",
            "field": "type",
            "value": "steps",
            "type": "line"
        },
        "path_piste": {
            "source": "outdoors",
            "layer": "road",
            "field": "type",
            "value": "piste",
            "type": "line"
        },
        "major_rail": {
            "source": "outdoors",
            "layer": "road",
            "field": "class",
            "value": "major_rail",
            "type": "line"
        },
        "tunnel_motorway": {
            "source": "outdoors",
            "layer": "tunnel",
            "field": "class",
            "value": "motorway",
            "type": "line"
        },
        "tunnel_motorway_link": {
            "source": "outdoors",
            "layer": "tunnel",
            "field": "class",
            "value": "motorway_link",
            "type": "line"
        },
        "tunnel_main": {
            "source": "outdoors",
            "layer": "tunnel",
            "field": "class",
            "value": "main",
            "type": "line"
        },
        "tunnel_street": {
            "source": "outdoors",
            "layer": "tunnel",
            "field": "class",
            "value": [
                      "street",
                      "street_limited"
                      ],
            "type": "line",
            "enabled": 12
        },
        "tunnel_service": {
            "source": "outdoors",
            "layer": "tunnel",
            "field": "class",
            "value": "service",
            "type": "line",
            "enabled": 15
        },
        "tunnel_path": {
            "source": "outdoors",
            "layer": "tunnel",
            "field": "class",
            "value": "path",
            "type": "line"
        },
        "tunnel_path_footway": {
            "source": "outdoors",
            "layer": "tunnel",
            "field": "type",
            "value": "footway",
            "type": "line"
        },
        "tunnel_path_path": {
            "source": "outdoors",
            "layer": "tunnel",
            "field": "type",
            "value": "path",
            "type": "line"
        },
        "tunnel_path_cycleway": {
            "source": "outdoors",
            "layer": "tunnel",
            "field": "type",
            "value": "cycleway",
            "type": "line"
        },
        "tunnel_path_mtb": {
            "source": "outdoors",
            "layer": "tunnel",
            "field": "type",
            "value": "mtb",
            "type": "line"
        },
        "tunnel_path_steps": {
            "source": "outdoors",
            "layer": "tunnel",
            "field": "type",
            "value": "steps",
            "type": "line"
        },
        "tunnel_path_piste": {
            "source": "outdoors",
            "layer": "tunnel",
            "field": "type",
            "value": "piste",
            "type": "line"
        },
        "tunnel_major_rail": {
            "source": "outdoors",
            "layer": "tunnel",
            "field": "class",
            "value": "major_rail",
            "type": "line"
        },
        "bridge_motorway": {
            "source": "outdoors",
            "layer": "bridge",
            "field": "class",
            "value": "motorway",
            "type": "line"
        },
        "bridge_motorway_link": {
            "source": "outdoors",
            "layer": "bridge",
            "field": "class",
            "value": "motorway_link",
            "type": "line"
        },
        "bridge_main": {
            "source": "outdoors",
            "layer": "bridge",
            "field": "class",
            "value": "main",
            "type": "line"
        },
        "bridge_street": {
            "source": "outdoors",
            "layer": "bridge",
            "field": "class",
            "value": [
                      "street",
                      "street_limited"
                      ],
            "type": "line",
            "enabled": 12
        },
        "bridge_service": {
            "source": "outdoors",
            "layer": "bridge",
            "field": "class",
            "value": "service",
            "type": "line",
            "enabled": 15
        },
        "bridge_path": {
            "source": "outdoors",
            "layer": "bridge",
            "type": "line"
        },
        "bridge_path_footway": {
            "source": "outdoors",
            "layer": "bridge",
            "field": "type",
            "value": "footway",
            "type": "line"
        },
        "bridge_path_path": {
            "source": "outdoors",
            "layer": "bridge",
            "field": "type",
            "value": "path",
            "type": "line"
        },
        "bridge_path_cycleway": {
            "source": "outdoors",
            "layer": "bridge",
            "field": "type",
            "value": "cycleway",
            "type": "line"
        },
        "bridge_path_mtb": {
            "source": "outdoors",
            "layer": "bridge",
            "field": "type",
            "value": "mtb",
            "type": "line"
        },
        "bridge_path_steps": {
            "source": "outdoors",
            "layer": "bridge",
            "field": "type",
            "value": "steps",
            "type": "line"
        },
        "bridge_path_piste": {
            "source": "outdoors",
            "layer": "bridge",
            "field": "type",
            "value": "piste",
            "type": "line"
        },
        "bridge_major_rail": {
            "source": "outdoors",
            "layer": "bridge",
            "field": "class",
            "value": "major_rail",
            "type": "line"
        },
        "bridge_aerialway": {
            "source": "outdoors",
            "layer": "bridge",
            "field": "class",
            "value": "aerialway",
            "type": "line"
        },
        "country_label": {
            "source": "outdoors",
            "layer": "country_label",
            "text_field": "name",
            "path": "horizontal",
            "fontSize": 13,
            "feature_type": "point",
            "type": "text",
            "enabled": 3
        },
        "country_label_line": {
            "source": "outdoors",
            "layer": "country_label_line",
            "type": "line",
            "enabled": 3
        },
        "marine_label": {
            "source": "outdoors",
            "layer": "marine_label",
            "feature_type": "line",
            "type": "text",
            "text_field": "name",
            "path": "curve",
            "fontSize": 16
        },
        "state_label": {
            "source": "outdoors",
            "layer": "state_label",
            "text_field": "name",
            "path": "horizontal",
            "fontSize": 16,
            "feature_type": "point",
            "type": "text",
            "enabled": 4
        },
        "place_label_city_point": {
            "source": "outdoors",
            "layer": "place_label",
            "field": "type",
            "value": "city",
            "type": "point"
        },
        "place_label_city": {
            "source": "outdoors",
            "layer": "place_label",
            "field": "type",
            "value": "city",
            "text_field": "name",
            "path": "horizontal",
            "fontSize": 20,
            "feature_type": "point",
            "type": "text"
        },
        "place_label_town": {
            "source": "outdoors",
            "layer": "place_label",
            "field": "type",
            "value": "town",
            "text_field": "name",
            "path": "horizontal",
            "fontSize": 24,
            "feature_type": "point",
            "type": "text"
        },
        "place_label_village": {
            "source": "outdoors",
            "layer": "place_label",
            "field": "type",
            "value": "village",
            "text_field": "name",
            "path": "horizontal",
            "fontSize": 22,
            "feature_type": "point",
            "type": "text"
        },
        "place_label_other": {
            "source": "outdoors",
            "layer": "place_label",
            "field": "type",
            "value": [
                      "hamlet",
                      "suburb",
                      "neighbourhood"
                      ],
            "text_field": "name",
            "path": "horizontal",
            "fontSize": 14,
            "feature_type": "point",
            "type": "text"
        },
        "road_label": {
            "source": "outdoors",
            "layer": "road_label",
            "text_field": "name",
            "path": "curve",
            "padding": 2,
            "fontSize": 13,
            "feature_type": "line",
            "type": "text"
        },
        "water_label": {
            "source": "outdoors",
            "layer": "water_label",
            "text_field": "name",
            "path": "horizontal",
            "fontSize": 12,
            "feature_type": "point",
            "type": "text"
        },
        "waterway_label": {
            "source": "outdoors",
            "layer": "waterway_label",
            "text_field": "name",
            "path": "curve",
            "fontSize": 12,
            "textMinDistance": 10,
            "feature_type": "line",
            "type": "text"
        },
        "poi_airport": {
            "source": "outdoors",
            "layer": "poi_label",
            "field": "maki",
            "value": "airport",
            "size": {
                "x": 12,
                "y": 12
            },
            "type": "point"
        },
        "poi_rail": {
            "source": "outdoors",
            "layer": "poi_label",
            "field": "maki",
            "value": "rail",
            "size": {
                "x": 12,
                "y": 12
            },
            "type": "point"
        },
        "poi_park": {
            "source": "outdoors",
            "layer": "poi_label",
            "field": "maki",
            "value": "park",
            "size": {
                "x": 12,
                "y": 12
            },
            "type": "point",
            "alwaysVisible": true
        },
        "poi_golf": {
            "source": "outdoors",
            "layer": "poi_label",
            "field": "maki",
            "value": "golf",
            "size": {
                "x": 12,
                "y": 12
            },
            "type": "point",
            "alwaysVisible": true
        },
        "poi_hospital": {
            "source": "outdoors",
            "layer": "poi_label",
            "field": "maki",
            "value": "hospital",
            "size": {
                "x": 12,
                "y": 12
            },
            "type": "point",
            "alwaysVisible": true
        },
        "poi_college": {
            "source": "outdoors",
            "layer": "poi_label",
            "field": "maki",
            "value": "college",
            "size": {
                "x": 12,
                "y": 12
            },
            "type": "point",
            "alwaysVisible": true
        },
        "poi_label_1": {
            "source": "outdoors",
            "layer": "poi_label",
            "field": "scalerank",
            "value": [
                      1,
                      2
                      ],
            "text_field": "name",
            "path": "horizontal",
            "padding": 2,
            "fontSize": 12,
            "feature_type": "point",
            "type": "text",
            "alwaysVisible": true
        }
    },
    "constants": {
        "land": "#f4efe1",
        "water": "#cdd",
        "water_dark": "#185869",
        "crop": "#eeeed4",
        "grass": "#e7ebd1",
        "scrub": "#e0e8cd",
        "wood": "#d4e2c6",
        "snow": "#f4f8ff",
        "rock": "#ddd",
        "sand": "#ffd",
        "cemetary": "#edf4ed",
        "pitch": "#fff",
        "park": "#d4e4bc",
        "piste": "blue",
        "school": "#e8dfe0",
        "hospital": "#f8eee0",
        "builtup": "#f6faff",
        "case": "#fff",
        "motorway": "#d7a8a8",
        "main": "#ddc0b9",
        "street": "#fff",
        "text": "#666",
        "country_text": "#323330",
        "marine_text": "#a0bdc0",
        "water_text": "#185869"
    },
<<<<<<< HEAD
    "structure": [
                  {
                  "name": "background",
                  "bucket": "background"
                  },
                  {
                  "name": "waterway_river_canal",
                  "bucket": "waterway_river_canal"
                  },
                  {
                  "name": "waterway_stream",
                  "bucket": "waterway_stream"
                  },
                  {
                  "name": "landcover_wood",
                  "bucket": "landcover_wood"
                  },
                  {
                  "name": "landcover_scrub",
                  "bucket": "landcover_scrub"
                  },
                  {
                  "name": "landcover_grass",
                  "bucket": "landcover_grass"
                  },
                  {
                  "name": "landcover_crop",
                  "bucket": "landcover_crop"
                  },
                  {
                  "name": "landcover_snow",
                  "bucket": "landcover_snow"
                  },
                  {
                  "name": "landuse_park",
                  "bucket": "landuse_park"
                  },
                  {
                  "name": "landuse_pitch",
                  "bucket": "landuse_pitch"
                  },
                  {
                  "name": "landuse_cemetary",
                  "bucket": "landuse_cemetary"
                  },
                  {
                  "name": "landuse_hospital",
                  "bucket": "landuse_hospital"
                  },
                  {
                  "name": "landuse_industrial",
                  "bucket": "landuse_industrial"
                  },
                  {
                  "name": "landuse_school",
                  "bucket": "landuse_school"
                  },
                  {
                  "name": "overlay_wetland",
                  "bucket": "overlay_wetland"
                  },
                  {
                  "name": "overlay_breakwater_pier",
                  "bucket": "overlay_breakwater_pier"
                  },
                  {
                  "name": "hillshade_full_shadow",
                  "bucket": "hillshade_full_shadow"
                  },
                  {
                  "name": "hillshade_medium_shadow",
                  "bucket": "hillshade_medium_shadow"
                  },
                  {
                  "name": "hillshade_medium_highlight",
                  "bucket": "hillshade_medium_highlight"
                  },
                  {
                  "name": "hillshade_full_highlight",
                  "bucket": "hillshade_full_highlight"
                  },
                  {
                  "name": "contour_line_10",
                  "bucket": "contour_line_10"
                  },
                  {
                  "name": "contour_line_5",
                  "bucket": "contour_line_5"
                  },
                  {
                  "name": "contour_line_other",
                  "bucket": "contour_line_other"
                  },
                  {
                  "name": "barrier_line_gate",
                  "bucket": "barrier_line_gate"
                  },
                  {
                  "name": "barrier_line_fence",
                  "bucket": "barrier_line_fence"
                  },
                  {
                  "name": "barrier_line_hedge",
                  "bucket": "barrier_line_hedge"
                  },
                  {
                  "name": "barrier_line_land",
                  "bucket": "barrier_line_land"
                  },
                  {
                  "name": "barrier_line_cliff",
                  "bucket": "barrier_line_cliff"
                  },
                  {
                  "name": "water",
                  "bucket": "water"
                  },
                  {
                  "name": "aeroway_fill",
                  "bucket": "aeroway_fill"
                  },
                  {
                  "name": "aeroway_runway",
                  "bucket": "aeroway_runway"
                  },
                  {
                  "name": "aeroway_taxiway",
                  "bucket": "aeroway_taxiway"
                  },
                  {
                  "name": "building_shadow",
                  "bucket": "building"
                  },
                  {
                  "name": "building",
                  "bucket": "building"
                  },
                  {
                  "name": "building_wall",
                  "bucket": "building"
                  },
                  {
                  "name": "tunnel_motorway_link_casing",
                  "bucket": "tunnel_motorway_link"
                  },
                  {
                  "name": "tunnel_service_casing",
                  "bucket": "tunnel_service"
                  },
                  {
                  "name": "tunnel_main_casing",
                  "bucket": "tunnel_main"
                  },
                  {
                  "name": "tunnel_street_casing",
                  "bucket": "tunnel_street"
                  },
                  {
                  "name": "tunnel_motorway_link",
                  "bucket": "tunnel_motorway_link"
                  },
                  {
                  "name": "tunnel_service",
                  "bucket": "tunnel_service"
                  },
                  {
                  "name": "tunnel_street",
                  "bucket": "tunnel_street"
                  },
                  {
                  "name": "tunnel_main",
                  "bucket": "tunnel_main"
                  },
                  {
                  "name": "tunnel_motorway_casing",
                  "bucket": "tunnel_motorway"
                  },
                  {
                  "name": "tunnel_motorway",
                  "bucket": "tunnel_motorway"
                  },
                  {
                  "name": "road_path_case",
                  "bucket": "tunnel_path"
                  },
                  {
                  "name": "road_path_footway",
                  "bucket": "tunnel_path_footway"
                  },
                  {
                  "name": "road_path_path",
                  "bucket": "tunnel_path_path"
                  },
                  {
                  "name": "road_path_cycleway",
                  "bucket": "tunnel_path_cycleway"
                  },
                  {
                  "name": "road_path_mtb",
                  "bucket": "tunnel_path_mtb"
                  },
                  {
                  "name": "road_path_piste",
                  "bucket": "tunnel_path_piste"
                  },
                  {
                  "name": "road_path_steps",
                  "bucket": "tunnel_path_steps"
                  },
                  {
                  "name": "road_major_rail",
                  "bucket": "tunnel_major_rail"
                  },
                  {
                  "name": "road_major_rail_hatching",
                  "bucket": "tunnel_major_rail"
                  },
                  {
                  "name": "road_motorway_link_casing",
                  "bucket": "motorway_link"
                  },
                  {
                  "name": "road_service_casing",
                  "bucket": "service"
                  },
                  {
                  "name": "road_main_casing",
                  "bucket": "main"
                  },
                  {
                  "name": "road_street_casing",
                  "bucket": "street"
                  },
                  {
                  "name": "road_motorway_link",
                  "bucket": "motorway_link"
                  },
                  {
                  "name": "road_service",
                  "bucket": "service"
                  },
                  {
                  "name": "road_street",
                  "bucket": "street"
                  },
                  {
                  "name": "road_main",
                  "bucket": "main"
                  },
                  {
                  "name": "road_motorway_casing",
                  "bucket": "motorway"
                  },
                  {
                  "name": "road_motorway",
                  "bucket": "motorway"
                  },
                  {
                  "name": "road_path_case",
                  "bucket": "path"
                  },
                  {
                  "name": "road_path_footway",
                  "bucket": "path_footway"
                  },
                  {
                  "name": "road_path_path",
                  "bucket": "path_path"
                  },
                  {
                  "name": "road_path_cycleway",
                  "bucket": "path_cycleway"
                  },
                  {
                  "name": "road_path_mtb",
                  "bucket": "path_mtb"
                  },
                  {
                  "name": "road_path_piste",
                  "bucket": "path_piste"
                  },
                  {
                  "name": "road_path_steps",
                  "bucket": "path_steps"
                  },
                  {
                  "name": "road_major_rail",
                  "bucket": "major_rail"
                  },
                  {
                  "name": "road_major_rail_hatching",
                  "bucket": "major_rail"
                  },
                  {
                  "name": "bridge_motorway_link_casing",
                  "bucket": "bridge_motorway_link"
                  },
                  {
                  "name": "bridge_service_casing",
                  "bucket": "bridge_service"
                  },
                  {
                  "name": "bridge_main_casing",
                  "bucket": "bridge_main"
                  },
                  {
                  "name": "bridge_street_casing",
                  "bucket": "bridge_street"
                  },
                  {
                  "name": "bridge_motorway_link",
                  "bucket": "bridge_motorway_link"
                  },
                  {
                  "name": "bridge_service",
                  "bucket": "bridge_service"
                  },
                  {
                  "name": "bridge_street",
                  "bucket": "bridge_street"
                  },
                  {
                  "name": "bridge_main",
                  "bucket": "bridge_main"
                  },
                  {
                  "name": "bridge_motorway_casing",
                  "bucket": "bridge_motorway"
                  },
                  {
                  "name": "bridge_motorway",
                  "bucket": "bridge_motorway"
                  },
                  {
                  "name": "road_path_footway",
                  "bucket": "bridge_path_footway"
                  },
                  {
                  "name": "road_path_path",
                  "bucket": "bridge_path_path"
                  },
                  {
                  "name": "road_path_cycleway",
                  "bucket": "bridge_path_cycleway"
                  },
                  {
                  "name": "road_path_mtb",
                  "bucket": "bridge_path_mtb"
                  },
                  {
                  "name": "road_path_piste",
                  "bucket": "bridge_path_piste"
                  },
                  {
                  "name": "road_path_steps",
                  "bucket": "bridge_path_steps"
                  },
                  {
                  "name": "bridge_aerialway_casing",
                  "bucket": "bridge_aerialway"
                  },
                  {
                  "name": "bridge_aerialway",
                  "bucket": "bridge_aerialway"
                  },
                  {
                  "name": "road_major_rail",
                  "bucket": "bridge_major_rail"
                  },
                  {
                  "name": "road_major_rail_hatching",
                  "bucket": "bridge_major_rail"
                  },
                  {
                  "name": "admin_level_3",
                  "bucket": "admin_level_3"
                  },
                  {
                  "name": "admin_level_2",
                  "bucket": "admin_level_2"
                  },
                  {
                  "name": "admin_maritime_cover",
                  "bucket": "admin_maritime"
                  },
                  {
                  "name": "admin_maritime",
                  "bucket": "admin_maritime"
                  },
                  {
                  "name": "country_label_line",
                  "bucket": "country_label_line"
                  },
                  {
                  "name": "country_label",
                  "bucket": "country_label"
                  },
                  {
                  "name": "marine_label",
                  "bucket": "marine_label"
                  },
                  {
                  "name": "state_label",
                  "bucket": "state_label"
                  },
                  {
                  "name": "place_label_city_point",
                  "bucket": "place_label_city_point"
                  },
                  {
                  "name": "place_label_city",
                  "bucket": "place_label_city"
                  },
                  {
                  "name": "place_label_town",
                  "bucket": "place_label_town"
                  },
                  {
                  "name": "place_label_village",
                  "bucket": "place_label_village"
                  },
                  {
                  "name": "place_label_other",
                  "bucket": "place_label_other"
                  },
                  {
                  "name": "poi_label_1",
                  "bucket": "poi_label_1"
                  },
                  {
                  "name": "road_label",
                  "bucket": "road_label"
                  },
                  {
                  "name": "contour_label",
                  "bucket": "contour_label"
                  },
                  {
                  "name": "water_label",
                  "bucket": "water_label"
                  },
                  {
                  "name": "waterway_label",
                  "bucket": "waterway_label"
                  },
                  {
                  "name": "poi_airport",
                  "bucket": "poi_airport"
                  },
                  {
                  "name": "poi_rail",
                  "bucket": "poi_rail"
                  },
                  {
                  "name": "poi_golf",
                  "bucket": "poi_golf"
                  },
                  {
                  "name": "poi_park",
                  "bucket": "poi_park"
                  },
                  {
                  "name": "poi_hospital",
                  "bucket": "poi_hospital"
                  },
                  {
                  "name": "poi_college",
                  "bucket": "poi_college"
                  }
                  ],
    "classes": [
                {
                "name": "default",
                "layers": {
                "background": {
                "color": "land"
                },
                "admin_maritime_cover": {
                "color": "water",
                "width": 5
                },
                "admin_maritime": {
                "color": "#c0d6d6",
=======
    "structure": [{
        "name": "background",
        "bucket": "background"
    }, {
        "name": "satellite",
        "bucket": "satellite"
    }, {
        "name": "waterway_other",
        "bucket": "waterway_other"
    }, {
        "name": "waterway_river",
        "bucket": "waterway_river"
    }, {
        "name": "waterway_stream_canal",
        "bucket": "waterway_stream_canal"
    }, {
        "name": "landuse_park",
        "bucket": "landuse_park"
    }, {
        "name": "landuse_cemetary",
        "bucket": "landuse_cemetary"
    }, {
        "name": "landuse_hospital",
        "bucket": "landuse_hospital"
    }, {
        "name": "landuse_school",
        "bucket": "landuse_school"
    }, {
        "name": "landuse_wood",
        "bucket": "landuse_wood"
    }, {
        "name": "water",
        "bucket": "water"
    }, {
        "name": "water_offset",
        "bucket": "water"
    }, {
        "name": "aeroway_fill",
        "bucket": "aeroway_fill"
    }, {
        "name": "aeroway_runway",
        "bucket": "aeroway_runway"
    }, {
        "name": "aeroway_taxiway",
        "bucket": "aeroway_taxiway"
    }, {
        "name": "building_shadow",
        "bucket": "building"
    }, {
        "name": "building",
        "bucket": "building"
    }, {
        "name": "building_wall",
        "bucket": "building"
    }, {
        "name": "tunnel_motorway_link_casing",
        "bucket": "tunnel_motorway_link"
    }, {
        "name": "tunnel_motorway_casing",
        "bucket": "tunnel_motorway"
    }, {
        "name": "tunnel_motorway_link",
        "bucket": "tunnel_motorway_link"
    }, {
        "name": "tunnel_motorway",
        "bucket": "tunnel_motorway"
    }, {
        "name": "tunnel_path",
        "bucket": "tunnel_path"
    }, {
        "name": "tunnel_major_rail",
        "bucket": "tunnel_major_rail"
    }, {
        "name": "tunnel_major_rail_hatching",
        "bucket": "tunnel_major_rail"
    }, {
        "name": "tunnel_service_casing",
        "bucket": "tunnel_service"
    }, {
        "name": "tunnel_service",
        "bucket": "tunnel_service"
    }, {
        "name": "tunnel_main_casing",
        "bucket": "tunnel_main"
    }, {
        "name": "tunnel_street_casing",
        "bucket": "tunnel_street"
    }, {
        "name": "tunnel_street",
        "bucket": "tunnel_street"
    }, {
        "name": "tunnel_main",
        "bucket": "tunnel_main"
    }, {
        "name": "road_motorway_link_casing",
        "bucket": "motorway_link"
    }, {
        "name": "road_service_casing",
        "bucket": "service"
    }, {
        "name": "road_main_casing",
        "bucket": "main"
    }, {
        "name": "road_street_casing",
        "bucket": "street"
    }, {
        "name": "road_motorway_link",
        "bucket": "motorway_link"
    }, {
        "name": "road_service",
        "bucket": "service"
    }, {
        "name": "road_street",
        "bucket": "street"
    }, {
        "name": "road_main",
        "bucket": "main"
    }, {
        "name": "road_motorway_casing",
        "bucket": "motorway"
    }, {
        "name": "road_motorway",
        "bucket": "motorway"
    }, {
        "name": "bridge_service_casing",
        "bucket": "bridge_service"
    }, {
        "name": "bridge_service",
        "bucket": "bridge_service"
    }, {
        "name": "bridge_main_casing",
        "bucket": "bridge_main"
    }, {
        "name": "bridge_main",
        "bucket": "bridge_main"
    }, {
        "name": "bridge_street_casing",
        "bucket": "bridge_street"
    }, {
        "name": "bridge_street",
        "bucket": "bridge_street"
    }, {
        "name": "bridge_motorway_link_casing",
        "bucket": "bridge_motorway_link"
    }, {
        "name": "bridge_motorway_link",
        "bucket": "bridge_motorway_link"
    }, {
        "name": "bridge_motorway_casing",
        "bucket": "bridge_motorway"
    }, {
        "name": "bridge_motorway",
        "bucket": "bridge_motorway"
    }, {
        "name": "road_path",
        "bucket": "path"
    }, {
        "name": "road_major_rail",
        "bucket": "major_rail"
    }, {
        "name": "road_major_rail_hatching",
        "bucket": "major_rail"
    }, {
        "name": "bridge_path",
        "bucket": "bridge_path"
    }, {
        "name": "bridge_major_rail",
        "bucket": "bridge_major_rail"
    }, {
        "name": "bridge_major_rail_hatching",
        "bucket": "bridge_major_rail"
    }, {
        "name": "admin_level_3",
        "bucket": "admin_level_3"
    }, {
        "name": "admin_level_2",
        "bucket": "admin_level_2"
    }, {
        "name": "admin_maritime",
        "bucket": "admin_maritime"
    }, {
        "name": "country_label_line",
        "bucket": "country_label_line"
    }, {
        "name": "country_label",
        "bucket": "country_label"
    }, {
        "name": "marin_label_1",
        "bucket": "marin_label_1"
    }, {
        "name": "marin_label_2",
        "bucket": "marin_label_2"
    }, {
        "name": "marin_label_3",
        "bucket": "marin_label_3"
    }, {
        "name": "place_label_city_point",
        "bucket": "place_label_city_point"
    }, {
        "name": "place_label_city",
        "bucket": "place_label_city"
    }, {
        "name": "place_label_town",
        "bucket": "place_label_town"
    }, {
        "name": "place_label_village",
        "bucket": "place_label_village"
    }, {
        "name": "place_label_other",
        "bucket": "place_label_other"
    }, {
        "name": "road_label",
        "bucket": "road_label"
    }, {
        "name": "poi_label",
        "bucket": "poi_label"
    }, {
        "name": "water_label",
        "bucket": "water_label"
    }, {
        "name": "poi_airport",
        "bucket": "poi_airport"
    }, {
        "name": "poi_rail",
        "bucket": "poi_rail"
    }, {
        "name": "poi_bus",
        "bucket": "poi_bus"
    }, {
        "name": "poi_fire_station",
        "bucket": "poi_fire_station"
    }, {
        "name": "poi_restaurant",
        "bucket": "poi_restaurant"
    }, {
        "name": "poi_park",
        "bucket": "poi_park"
    }, {
        "name": "poi_hospital",
        "bucket": "poi_hospital"
    }, {
        "name": "poi_playground",
        "bucket": "poi_playground"
    }, {
        "name": "poi_cafe",
        "bucket": "poi_cafe"
    }, {
        "name": "poi_beer",
        "bucket": "poi_beer"
    }],
    "classes": [{
        "name": "default",
        "layers": {
            "background": {
                "color": "land",
            },
            "admin_maritime": {
                "color": "#cfe0fa",
                "width": 4.5,
            },
            "admin_level_2": {
                "color": "#446",
>>>>>>> 7bfcde40
                "width": [
                          "stops",
                          {
                          "z": 0,
                          "val": 0.4
                          },
                          {
                          "z": 6,
                          "val": 1
                          },
                          {
                          "z": 8,
                          "val": 2
                          },
                          {
                          "z": 12,
                          "val": 3
                          },
                          {
                          "z": 22,
                          "val": 3
                          }
                          ]
                },
                "admin_level_2": {
                "color": "#88a",
                "width": [
                          "stops",
                          {
                          "z": 0,
                          "val": 0.4
                          },
                          {
                          "z": 2,
                          "val": 0.4
                          },
                          {
                          "z": 3,
                          "val": 0.8
                          },
                          {
                          "z": 4,
                          "val": 1
                          },
                          {
                          "z": 5,
                          "val": 1.5
                          },
                          {
                          "z": 6,
                          "val": 2
                          },
                          {
                          "z": 8,
                          "val": 3
                          },
                          {
                          "z": 10,
                          "val": 4
                          },
                          {
                          "z": 22,
                          "val": 4
                          }
                          ]
                },
                "admin_level_3": {
                "color": "#88a",
                "dasharray": [
                              60,
                              20
                              ],
                "width": [
                          "stops",
                          {
                          "z": 0,
                          "val": 0.4
                          },
                          {
                          "z": 6,
                          "val": 1
                          },
                          {
                          "z": 8,
                          "val": 2
                          },
                          {
                          "z": 12,
                          "val": 3
                          },
                          {
                          "z": 22,
                          "val": 3
                          }
                          ]
                },
                "waterway_other": {
                "color": "water",
                "width": 0.5
                },
                "waterway_river_canal": {
                "color": "#87abaf",
                "width": [
                          "stops",
                          {
                          "z": 0,
                          "val": 0.5
                          },
                          {
                          "z": 12,
                          "val": 1
                          },
                          {
                          "z": 14,
                          "val": 2
                          },
                          {
                          "z": 16,
                          "val": 3
                          },
                          {
                          "z": 22,
                          "val": 3
                          }
                          ]
                },
                "waterway_stream": {
                "color": "#87abaf",
                "width": [
                          "stops",
                          {
                          "z": 0,
                          "val": 0.25
                          },
                          {
                          "z": 13,
                          "val": 0.25
                          },
                          {
                          "z": 14,
                          "val": 0.5
                          },
                          {
                          "z": 16,
                          "val": 1.5
                          },
                          {
                          "z": 18,
                          "val": 2
                          },
                          {
                          "z": 22,
                          "val": 2
                          }
                          ]
                },
                "landcover_wood": {
                "color": "wood"
                },
                "landcover_scrub": {
                "color": "scrub"
                },
                "landcover_grass": {
                "color": "grass"
                },
                "landcover_crop": {
                "color": "crop"
                },
                "landcover_snow": {
                "color": "snow"
                },
                "landuse_park": {
                "color": "park"
                },
                "landuse_cemetary": {
                "color": "cemetary"
                },
                "landuse_hospital": {
                "color": "hospital"
                },
                "landuse_school": {
                "color": "school"
                },
                "landuse_pitch": {
                "color": "rgba(255,255,255,0.5)",
                "stroke": "pitch"
                },
                "landuse_industrial": {
                "color": "builtup"
                },
                "overlay_wetland": {
                "color": "#e1e9d3",
                "image": "wetland_noveg_64"
                },
                "overlay_breakwater_pier": {
                "color": "land"
                },
                "hillshade_full_shadow": {
                "color": "#103",
                "antialias": false,
                "opacity": [
                            "stops",
                            {
                            "z": 0,
                            "val": 0.08
                            },
                            {
                            "z": 15,
                            "val": 0.075
                            },
                            {
                            "z": 17,
                            "val": 0.05
                            },
                            {
                            "z": 18,
                            "val": 0.025
                            },
                            {
                            "z": 22,
                            "val": 0.025
                            }
                            ]
                },
                "hillshade_medium_shadow": {
                "color": "#206",
                "antialias": false,
                "opacity": [
                            "stops",
                            {
                            "z": 0,
                            "val": 0.08
                            },
                            {
                            "z": 15,
                            "val": 0.075
                            },
                            {
                            "z": 17,
                            "val": 0.05
                            },
                            {
                            "z": 18,
                            "val": 0.025
                            },
                            {
                            "z": 22,
                            "val": 0.025
                            }
                            ]
                },
                "hillshade_full_highlight": {
                "color": "#ffd",
                "antialias": false,
                "opacity": [
                            "stops",
                            {
                            "z": 0,
                            "val": 0.25
                            },
                            {
                            "z": 15,
                            "val": 0.3
                            },
                            {
                            "z": 17,
                            "val": 0.2
                            },
                            {
                            "z": 18,
                            "val": 0.1
                            },
                            {
                            "z": 22,
                            "val": 0.1
                            }
                            ]
                },
                "hillshade_medium_highlight": {
                "color": "#ffb",
                "antialias": false,
                "opacity": [
                            "stops",
                            {
                            "z": 0,
                            "val": 0.2
                            },
                            {
                            "z": 15,
                            "val": 0.3
                            },
                            {
                            "z": 17,
                            "val": 0.2
                            },
                            {
                            "z": 18,
                            "val": 0.1
                            },
                            {
                            "z": 22,
                            "val": 0.1
                            }
                            ]
                },
                "contour_line_5": {
                "color": "#008",
                "width": 0.9,
                "opacity": [
                            "stops",
                            {
                            "z": 0,
                            "val": 0.05
                            },
                            {
                            "z": 12,
                            "val": 0.05
                            },
                            {
                            "z": 13,
                            "val": 0.11
                            },
                            {
                            "z": 22,
                            "val": 0.11
                            }
                            ]
                },
                "contour_line_10": {
                "color": "#008",
                "width": 0.9,
                "opacity": [
                            "stops",
                            {
                            "z": 0,
                            "val": 0.05
                            },
                            {
                            "z": 12,
                            "val": 0.05
                            },
                            {
                            "z": 13,
                            "val": 0.11
                            },
                            {
                            "z": 22,
                            "val": 0.11
                            }
                            ]
                },
                "contour_line_other": {
                "color": "#008",
                "width": 0.5,
                "opacity": [
                            "stops",
                            {
                            "z": 0,
                            "val": 0.05
                            },
                            {
                            "z": 12,
                            "val": 0.05
                            },
                            {
                            "z": 13,
                            "val": 0.11
                            },
                            {
                            "z": 22,
                            "val": 0.11
                            }
                            ]
                },
                "water": {
                "color": "water",
                "stroke": "#a2bdc0"
                },
                "aeroway_fill": {
                "color": "#ddd"
                },
                "aeroway_runway": {
                "color": "#ddd",
                "width": [
                          "stops",
                          {
                          "z": 10,
                          "val": 1
                          },
                          {
                          "z": 11,
                          "val": 2
                          },
                          {
                          "z": 12,
                          "val": 3
                          },
                          {
                          "z": 13,
                          "val": 5
                          },
                          {
                          "z": 14,
                          "val": 7
                          },
                          {
                          "z": 15,
                          "val": 11
                          },
                          {
                          "z": 16,
                          "val": 15
                          },
                          {
                          "z": 17,
                          "val": 19
                          },
                          {
                          "z": 18,
                          "val": 23
                          },
                          {
                          "z": 22,
                          "val": 23
                          }
                          ]
                },
                "aeroway_taxiway": {
                "color": "#ddd",
                "width": [
                          "stops",
                          {
                          "z": 10,
                          "val": 0.2
                          },
                          {
                          "z": 12,
                          "val": 0.2
                          },
                          {
                          "z": 13,
                          "val": 1
                          },
                          {
                          "z": 14,
                          "val": 1.5
                          },
                          {
                          "z": 15,
                          "val": 2
                          },
                          {
                          "z": 16,
                          "val": 3
                          },
                          {
                          "z": 17,
                          "val": 4
                          },
                          {
                          "z": 18,
                          "val": 5
                          },
                          {
                          "z": 22,
                          "val": 5
                          }
                          ]
                },
                "building": {
                "color": "#ebe7db"
                },
                "building_wall": {
                "color": "#ebe7db",
                "stroke": "#d5d1c6",
                "opacity": [
                            "stops",
                            {
                            "z": 0,
                            "val": 0
                            },
                            {
                            "z": 16.5,
                            "val": 0
                            },
                            {
                            "z": 17,
                            "val": 0.7
                            },
                            {
                            "z": 22,
                            "val": 0.7
                            }
                            ]
                },
                "building_shadow": {
                "color": "#d5d1c6",
                "stroke": "#d5d1c6",
                "translate": [
                              2,
                              2
                              ],
                "opacity": [
                            "stops",
                            {
                            "z": 0,
                            "val": 0
                            },
                            {
                            "z": 16.5,
                            "val": 0
                            },
                            {
                            "z": 17,
                            "val": 1
                            },
                            {
                            "z": 22,
                            "val": 1
                            }
                            ]
                },
                "tunnel_motorway_casing": {
                "color": "case",
                "dasharray": [
                              6,
                              6
                              ],
                "width": [
                          "stops",
                          {
                          "z": 0,
                          "val": 0.6
                          },
                          {
                          "z": 7.5,
                          "val": 0.6
                          },
                          {
                          "z": 8,
                          "val": 0.8
                          },
                          {
                          "z": 10,
                          "val": 2.8
                          },
                          {
                          "z": 11,
                          "val": 3
                          },
                          {
                          "z": 12,
                          "val": 4
                          },
                          {
                          "z": 13,
                          "val": 5
                          },
                          {
                          "z": 14,
                          "val": 6.5
                          },
                          {
                          "z": 15,
                          "val": 9
                          },
                          {
                          "z": 16,
                          "val": 12
                          },
                          {
                          "z": 17,
                          "val": 15
                          },
                          {
                          "z": 18,
                          "val": 17
                          },
                          {
                          "z": 22,
                          "val": 17
                          }
                          ],
                "opacity": [
                            "stops",
                            {
                            "z": 0,
                            "val": 0
                            },
                            {
                            "z": 9.5,
                            "val": 0
                            },
                            {
                            "z": 10,
                            "val": 1
                            },
                            {
                            "z": 22,
                            "val": 1
                            }
                            ]
                },
                "tunnel_motorway": {
                "color": "#e6cec7",
                "width": [
                          "stops",
                          {
                          "z": 0,
                          "val": 0
                          },
                          {
                          "z": 5,
                          "val": 0
                          },
                          {
                          "z": 6,
                          "val": 0.5
                          },
                          {
                          "z": 8,
                          "val": 0.8
                          },
                          {
                          "z": 10,
                          "val": 1
                          },
                          {
                          "z": 11,
                          "val": 1.2
                          },
                          {
                          "z": 12,
                          "val": 2
                          },
                          {
                          "z": 13,
                          "val": 3
                          },
                          {
                          "z": 14,
                          "val": 4
                          },
                          {
                          "z": 15,
                          "val": 6
                          },
                          {
                          "z": 16,
                          "val": 9
                          },
                          {
                          "z": 17,
                          "val": 12
                          },
                          {
                          "z": 18,
                          "val": 14
                          },
                          {
                          "z": 22,
                          "val": 14
                          }
                          ],
                "opacity": [
                            "stops",
                            {
                            "z": 0,
                            "val": 0
                            },
                            {
                            "z": 6.5,
                            "val": 0
                            },
                            {
                            "z": 7,
                            "val": 1
                            },
                            {
                            "z": 22,
                            "val": 1
                            }
                            ]
                },
                "tunnel_main_casing": {
                "color": "case",
                "dasharray": [
                              6,
                              6
                              ],
                "width": [
                          "stops",
                          {
                          "z": 10,
                          "val": 2.9
                          },
                          {
                          "z": 13,
                          "val": 2.9
                          },
                          {
                          "z": 14,
                          "val": 3.5
                          },
                          {
                          "z": 15,
                          "val": 4
                          },
                          {
                          "z": 16,
                          "val": 5.5
                          },
                          {
                          "z": 17,
                          "val": 9
                          },
                          {
                          "z": 18,
                          "val": 15
                          },
                          {
                          "z": 22,
                          "val": 15
                          }
                          ]
                },
                "tunnel_main": {
                "color": "#e6cec7",
                "width": [
                          "stops",
                          {
                          "z": 6,
                          "val": 1
                          },
                          {
                          "z": 12,
                          "val": 1
                          },
                          {
                          "z": 13,
                          "val": 1
                          },
                          {
                          "z": 14,
                          "val": 1.5
                          },
                          {
                          "z": 15,
                          "val": 2
                          },
                          {
                          "z": 16,
                          "val": 3
                          },
                          {
                          "z": 17,
                          "val": 6
                          },
                          {
                          "z": 18,
                          "val": 10
                          },
                          {
                          "z": 19,
                          "val": 12
                          },
                          {
                          "z": 22,
                          "val": 12
                          }
                          ],
                "opacity": [
                            "stops",
                            {
                            "z": 0,
                            "val": 0
                            },
                            {
                            "z": 6.5,
                            "val": 0
                            },
                            {
                            "z": 7,
                            "val": 1
                            },
                            {
                            "z": 22,
                            "val": 1
                            }
                            ]
                },
                "tunnel_motorway_link_casing": {
                "color": "case",
                "dasharray": [
                              6,
                              6
                              ],
                "width": [
                          "stops",
                          {
                          "z": 12,
                          "val": 2.8
                          },
                          {
                          "z": 14,
                          "val": 3.5
                          },
                          {
                          "z": 16,
                          "val": 5
                          },
                          {
                          "z": 18,
                          "val": 6
                          },
                          {
                          "z": 22,
                          "val": 6
                          }
                          ]
                },
                "tunnel_motorway_link": {
                "color": "#e6cec7",
                "width": [
                          "stops",
                          {
                          "z": 12,
                          "val": 1.2
                          },
                          {
                          "z": 14,
                          "val": 2
                          },
                          {
                          "z": 16,
                          "val": 3
                          },
                          {
                          "z": 18,
                          "val": 4
                          },
                          {
                          "z": 22,
                          "val": 4
                          }
                          ]
                },
                "tunnel_street_casing_group": {
                "opacity": [
                            "stops",
                            {
                            "z": 0,
                            "val": 0
                            },
                            {
                            "z": 12.5,
                            "val": 0
                            },
                            {
                            "z": 13.5,
                            "val": 0.6
                            },
                            {
                            "z": 22,
                            "val": 0.6
                            }
                            ]
                },
                "tunnel_street_casing": {
                "color": "#d9d5c6",
                "width": [
                          "stops",
                          {
                          "z": 10,
                          "val": 0.5
                          },
                          {
                          "z": 12.5,
                          "val": 0.5
                          },
                          {
                          "z": 13,
                          "val": 0.5
                          },
                          {
                          "z": 14,
                          "val": 2.25
                          },
                          {
                          "z": 15,
                          "val": 5
                          },
                          {
                          "z": 16,
                          "val": 7
                          },
                          {
                          "z": 17,
                          "val": 9
                          },
                          {
                          "z": 18,
                          "val": 11
                          },
                          {
                          "z": 22,
                          "val": 11
                          }
                          ]
                },
                "tunnel_street_group": {
                "opacity": [
                            "stops",
                            {
                            "z": 0,
                            "val": 0
                            },
                            {
                            "z": 13.5,
                            "val": 0
                            },
                            {
                            "z": 14.25,
                            "val": 1
                            },
                            {
                            "z": 22,
                            "val": 1
                            }
                            ]
                },
                "tunnel_street": {
                "color": "#d9d5c6",
                "width": [
                          "stops",
                          {
                          "z": 11,
                          "val": 0
                          },
                          {
                          "z": 12.5,
                          "val": 0
                          },
                          {
                          "z": 13,
                          "val": 0.6
                          },
                          {
                          "z": 14,
                          "val": 1.2
                          },
                          {
                          "z": 15,
                          "val": 1.8
                          },
                          {
                          "z": 16,
                          "val": 3
                          },
                          {
                          "z": 17,
                          "val": 5
                          },
                          {
                          "z": 18,
                          "val": 8
                          },
                          {
                          "z": 22,
                          "val": 8
                          }
                          ]
                },
                "tunnel_service_casing": {
                "color": "#000",
                "opacity": 0.04,
                "dasharray": [
                              6,
                              6
                              ],
                "width": [
                          "stops",
                          {
                          "z": 0,
                          "val": 0.5
                          },
                          {
                          "z": 14,
                          "val": 0.5
                          },
                          {
                          "z": 15,
                          "val": 3
                          },
                          {
                          "z": 16,
                          "val": 3.5
                          },
                          {
                          "z": 17,
                          "val": 4
                          },
                          {
                          "z": 18,
                          "val": 5
                          },
                          {
                          "z": 19,
                          "val": 6
                          },
                          {
                          "z": 22,
                          "val": 6
                          }
                          ]
                },
                "tunnel_service": {
                "color": "#e6cec7",
                "width": 2
                },
                "road_motorway_casing": {
                "color": "case",
                "width": [
                          "stops",
                          {
                          "z": 0,
                          "val": 0.6
                          },
                          {
                          "z": 7.5,
                          "val": 0.6
                          },
                          {
                          "z": 8,
                          "val": 0.8
                          },
                          {
                          "z": 10,
                          "val": 2.8
                          },
                          {
                          "z": 11,
                          "val": 3
                          },
                          {
                          "z": 12,
                          "val": 4
                          },
                          {
                          "z": 13,
                          "val": 5
                          },
                          {
                          "z": 14,
                          "val": 6.5
                          },
                          {
                          "z": 15,
                          "val": 9
                          },
                          {
                          "z": 16,
                          "val": 12
                          },
                          {
                          "z": 17,
                          "val": 15
                          },
                          {
                          "z": 18,
                          "val": 17
                          },
                          {
                          "z": 22,
                          "val": 17
                          }
                          ],
                "opacity": [
                            "stops",
                            {
                            "z": 0,
                            "val": 0
                            },
                            {
                            "z": 9.5,
                            "val": 0
                            },
                            {
                            "z": 10,
                            "val": 1
                            },
                            {
                            "z": 22,
                            "val": 1
                            }
                            ]
                },
                "road_motorway": {
                "color": "motorway",
                "width": [
                          "stops",
                          {
                          "z": 0,
                          "val": 0
                          },
                          {
                          "z": 5,
                          "val": 0
                          },
                          {
                          "z": 6,
                          "val": 0.5
                          },
                          {
                          "z": 8,
                          "val": 0.8
                          },
                          {
                          "z": 10,
                          "val": 1
                          },
                          {
                          "z": 11,
                          "val": 1.2
                          },
                          {
                          "z": 12,
                          "val": 2
                          },
                          {
                          "z": 13,
                          "val": 3
                          },
                          {
                          "z": 14,
                          "val": 4
                          },
                          {
                          "z": 15,
                          "val": 6
                          },
                          {
                          "z": 16,
                          "val": 9
                          },
                          {
                          "z": 17,
                          "val": 12
                          },
                          {
                          "z": 18,
                          "val": 14
                          },
                          {
                          "z": 22,
                          "val": 14
                          }
                          ],
                "opacity": [
                            "stops",
                            {
                            "z": 0,
                            "val": 0
                            },
                            {
                            "z": 6.5,
                            "val": 0
                            },
                            {
                            "z": 7,
                            "val": 1
                            },
                            {
                            "z": 22,
                            "val": 1
                            }
                            ]
                },
                "road_main_casing": {
                "color": "case",
                "width": [
                          "stops",
                          {
                          "z": 10,
                          "val": 2.9
                          },
                          {
                          "z": 13,
                          "val": 2.9
                          },
                          {
                          "z": 14,
                          "val": 3.5
                          },
                          {
                          "z": 15,
                          "val": 4
                          },
                          {
                          "z": 16,
                          "val": 5.5
                          },
                          {
                          "z": 17,
                          "val": 9
                          },
                          {
                          "z": 18,
                          "val": 15
                          },
                          {
                          "z": 22,
                          "val": 15
                          }
                          ]
                },
                "road_main": {
                "color": "main",
                "width": [
                          "stops",
                          {
                          "z": 6,
                          "val": 1
                          },
                          {
                          "z": 12,
                          "val": 1
                          },
                          {
                          "z": 13,
                          "val": 1
                          },
                          {
                          "z": 14,
                          "val": 1.5
                          },
                          {
                          "z": 15,
                          "val": 2
                          },
                          {
                          "z": 16,
                          "val": 3
                          },
                          {
                          "z": 17,
                          "val": 6
                          },
                          {
                          "z": 18,
                          "val": 10
                          },
                          {
                          "z": 19,
                          "val": 12
                          },
                          {
                          "z": 22,
                          "val": 12
                          }
                          ],
                "opacity": [
                            "stops",
                            {
                            "z": 0,
                            "val": 0
                            },
                            {
                            "z": 6.5,
                            "val": 0
                            },
                            {
                            "z": 7,
                            "val": 1
                            },
                            {
                            "z": 22,
                            "val": 1
                            }
                            ]
                },
                "road_motorway_link_casing": {
                "color": "case",
                "width": [
                          "stops",
                          {
                          "z": 12,
                          "val": 2.8
                          },
                          {
                          "z": 14,
                          "val": 3.5
                          },
                          {
                          "z": 16,
                          "val": 5
                          },
                          {
                          "z": 18,
                          "val": 6
                          },
                          {
                          "z": 22,
                          "val": 6
                          }
                          ]
                },
                "road_motorway_link": {
                "color": "motorway",
                "width": [
                          "stops",
                          {
                          "z": 12,
                          "val": 1.2
                          },
                          {
                          "z": 14,
                          "val": 2
                          },
                          {
                          "z": 16,
                          "val": 3
                          },
                          {
                          "z": 18,
                          "val": 4
                          },
                          {
                          "z": 22,
                          "val": 4
                          }
                          ]
                },
                "road_street_casing_group": {
                "opacity": [
                            "stops",
                            {
                            "z": 0,
                            "val": 0
                            },
                            {
                            "z": 12.5,
                            "val": 0
                            },
                            {
                            "z": 13.5,
                            "val": 0.6
                            },
                            {
                            "z": 22,
                            "val": 0.6
                            }
                            ]
                },
                "road_street_casing": {
                "color": "#d9d5c6",
                "width": [
                          "stops",
                          {
                          "z": 10,
                          "val": 0.5
                          },
                          {
                          "z": 12.5,
                          "val": 0.5
                          },
                          {
                          "z": 13,
                          "val": 0.5
                          },
                          {
                          "z": 14,
                          "val": 2.25
                          },
                          {
                          "z": 15,
                          "val": 5
                          },
                          {
                          "z": 16,
                          "val": 7
                          },
                          {
                          "z": 17,
                          "val": 9
                          },
                          {
                          "z": 18,
                          "val": 11
                          },
                          {
                          "z": 22,
                          "val": 11
                          }
                          ]
                },
                "road_street_group": {
                "opacity": [
                            "stops",
                            {
                            "z": 0,
                            "val": 0
                            },
                            {
                            "z": 13.5,
                            "val": 0
                            },
                            {
                            "z": 14.25,
                            "val": 1
                            },
                            {
                            "z": 22,
                            "val": 1
                            }
                            ]
                },
                "road_street": {
                "color": "street",
                "width": [
                          "stops",
                          {
                          "z": 11,
                          "val": 0
                          },
                          {
                          "z": 12.5,
                          "val": 0
                          },
                          {
                          "z": 13,
                          "val": 0.6
                          },
                          {
                          "z": 14,
                          "val": 1.2
                          },
                          {
                          "z": 15,
                          "val": 1.8
                          },
                          {
                          "z": 16,
                          "val": 3
                          },
                          {
                          "z": 17,
                          "val": 5
                          },
                          {
                          "z": 18,
                          "val": 8
                          },
                          {
                          "z": 22,
                          "val": 8
                          }
                          ]
                },
                "road_service_casing": {
                "color": "#000",
                "opacity": 0.04,
                "width": [
                          "stops",
                          {
                          "z": 0,
                          "val": 0.5
                          },
                          {
                          "z": 14,
                          "val": 0.5
                          },
                          {
                          "z": 15,
                          "val": 3
                          },
                          {
                          "z": 16,
                          "val": 3.5
                          },
                          {
                          "z": 17,
                          "val": 4
                          },
                          {
                          "z": 18,
                          "val": 5
                          },
                          {
                          "z": 19,
                          "val": 6
                          },
                          {
                          "z": 22,
                          "val": 6
                          }
                          ]
                },
                "road_service": {
                "color": "street",
                "width": 2
                },
                "road_path_case": {
                "color": "#ffd",
                "opacity": 0.4,
                "width": [
                          "stops",
                          {
                          "z": 10,
                          "val": 3
                          },
                          {
                          "z": 16,
                          "val": 3
                          },
                          {
                          "z": 17,
                          "val": 4
                          },
                          {
                          "z": 22,
                          "val": 4
                          }
                          ]
                },
                "road_path_footway": {
                "color": "#bba",
                "dasharray": [
                              10,
                              4
                              ],
                "width": [
                          "stops",
                          {
                          "z": 15,
                          "val": 1.2
                          },
                          {
                          "z": 16,
                          "val": 1.5
                          },
                          {
                          "z": 17,
                          "val": 1.8
                          },
                          {
                          "z": 22,
                          "val": 1.8
                          }
                          ]
                },
                "road_path_path": {
                "color": "#987",
                "dasharray": [
                              10,
                              4
                              ],
                "opacity": 0.8,
                "width": [
                          "stops",
                          {
                          "z": 15,
                          "val": 0.8
                          },
                          {
                          "z": 16,
                          "val": 0.9
                          },
                          {
                          "z": 17,
                          "val": 1.2
                          },
                          {
                          "z": 22,
                          "val": 1.2
                          }
                          ]
                },
                "road_path_cycleway": {
                "color": "#488",
                "dasharray": [
                              10,
                              4
                              ],
                "width": [
                          "stops",
                          {
                          "z": 15,
                          "val": 1.2
                          },
                          {
                          "z": 16,
                          "val": 1.5
                          },
                          {
                          "z": 17,
                          "val": 1.8
                          },
                          {
                          "z": 22,
                          "val": 1.8
                          }
                          ]
                },
                "road_path_mtb": {
                "color": "#488",
                "dasharray": [
                              12,
                              4
                              ],
                "width": [
                          "stops",
                          {
                          "z": 15,
                          "val": 1.2
                          },
                          {
                          "z": 16,
                          "val": 1.5
                          },
                          {
                          "z": 17,
                          "val": 1.8
                          },
                          {
                          "z": 22,
                          "val": 1.8
                          }
                          ]
                },
                "road_path_piste": {
                "color": "#87b",
                "dasharray": [
                              8,
                              4
                              ],
                "width": [
                          "stops",
                          {
                          "z": 15,
                          "val": 1.2
                          },
                          {
                          "z": 16,
                          "val": 1.5
                          },
                          {
                          "z": 17,
                          "val": 1.8
                          },
                          {
                          "z": 22,
                          "val": 1.8
                          }
                          ]
                },
                "road_path_steps": {
                "color": "#bba",
                "dasharray": [
                              10,
                              4
                              ],
                "width": 4
                },
                "road_major_rail": {
                "color": "#c8c4c0",
                "width": 0.8
                },
                "road_major_rail_hatching": {
                "color": "#c8c4c0",
                "dasharray": [
                              2,
                              31
                              ],
                "width": 5
                },
                "bridge_motorway_casing": {
                "color": "case",
                "width": [
                          "stops",
                          {
                          "z": 0,
                          "val": 0.6
                          },
                          {
                          "z": 7.5,
                          "val": 0.6
                          },
                          {
                          "z": 8,
                          "val": 0.8
                          },
                          {
                          "z": 10,
                          "val": 2.8
                          },
                          {
                          "z": 11,
                          "val": 3
                          },
                          {
                          "z": 12,
                          "val": 4
                          },
                          {
                          "z": 13,
                          "val": 5
                          },
                          {
                          "z": 14,
                          "val": 6.5
                          },
                          {
                          "z": 15,
                          "val": 9
                          },
                          {
                          "z": 16,
                          "val": 12
                          },
                          {
                          "z": 17,
                          "val": 15
                          },
                          {
                          "z": 18,
                          "val": 17
                          },
                          {
                          "z": 22,
                          "val": 17
                          }
                          ],
                "opacity": [
                            "stops",
                            {
                            "z": 0,
                            "val": 0
                            },
                            {
                            "z": 9.5,
                            "val": 0
                            },
                            {
                            "z": 10,
                            "val": 1
                            },
                            {
                            "z": 22,
                            "val": 1
                            }
                            ]
                },
                "bridge_motorway": {
                "color": "motorway",
                "width": [
                          "stops",
                          {
                          "z": 0,
                          "val": 0
                          },
                          {
                          "z": 5,
                          "val": 0
                          },
                          {
                          "z": 6,
                          "val": 0.5
                          },
                          {
                          "z": 8,
                          "val": 0.8
                          },
                          {
                          "z": 10,
                          "val": 1
                          },
                          {
                          "z": 11,
                          "val": 1.2
                          },
                          {
                          "z": 12,
                          "val": 2
                          },
                          {
                          "z": 13,
                          "val": 3
                          },
                          {
                          "z": 14,
                          "val": 4
                          },
                          {
                          "z": 15,
                          "val": 6
                          },
                          {
                          "z": 16,
                          "val": 9
                          },
                          {
                          "z": 17,
                          "val": 12
                          },
                          {
                          "z": 18,
                          "val": 14
                          },
                          {
                          "z": 22,
                          "val": 14
                          }
                          ],
                "opacity": [
                            "stops",
                            {
                            "z": 0,
                            "val": 0
                            },
                            {
                            "z": 6.5,
                            "val": 0
                            },
                            {
                            "z": 7,
                            "val": 1
                            },
                            {
                            "z": 22,
                            "val": 1
                            }
                            ]
                },
                "bridge_main_casing": {
                "color": "case",
                "width": [
                          "stops",
                          {
                          "z": 10,
                          "val": 2.9
                          },
                          {
                          "z": 13,
                          "val": 2.9
                          },
                          {
                          "z": 14,
                          "val": 3.5
                          },
                          {
                          "z": 15,
                          "val": 4
                          },
                          {
                          "z": 16,
                          "val": 5.5
                          },
                          {
                          "z": 17,
                          "val": 9
                          },
                          {
                          "z": 18,
                          "val": 15
                          },
                          {
                          "z": 22,
                          "val": 15
                          }
                          ]
                },
                "bridge_main": {
                "color": "main",
                "width": [
                          "stops",
                          {
                          "z": 6,
                          "val": 1
                          },
                          {
                          "z": 12,
                          "val": 1
                          },
                          {
                          "z": 13,
                          "val": 1
                          },
                          {
                          "z": 14,
                          "val": 1.5
                          },
                          {
                          "z": 15,
                          "val": 2
                          },
                          {
                          "z": 16,
                          "val": 3
                          },
                          {
                          "z": 17,
                          "val": 6
                          },
                          {
                          "z": 18,
                          "val": 10
                          },
                          {
                          "z": 19,
                          "val": 12
                          },
                          {
                          "z": 22,
                          "val": 12
                          }
                          ],
                "opacity": [
                            "stops",
                            {
                            "z": 0,
                            "val": 0
                            },
                            {
                            "z": 6.5,
                            "val": 0
                            },
                            {
                            "z": 7,
                            "val": 1
                            },
                            {
                            "z": 22,
                            "val": 1
                            }
                            ]
                },
                "bridge_motorway_link_casing": {
                "color": "case",
                "width": [
                          "stops",
                          {
                          "z": 12,
                          "val": 2.8
                          },
                          {
                          "z": 14,
                          "val": 3.5
                          },
                          {
                          "z": 16,
                          "val": 5
                          },
                          {
                          "z": 18,
                          "val": 6
                          },
                          {
                          "z": 22,
                          "val": 6
                          }
                          ]
                },
                "bridge_motorway_link": {
                "color": "motorway",
                "width": [
                          "stops",
                          {
                          "z": 12,
                          "val": 1.2
                          },
                          {
                          "z": 14,
                          "val": 2
                          },
                          {
                          "z": 16,
                          "val": 3
                          },
                          {
                          "z": 18,
                          "val": 4
                          },
                          {
                          "z": 22,
                          "val": 4
                          }
                          ]
                },
                "bridge_street_casing_group": {
                "opacity": [
                            "stops",
                            {
                            "z": 0,
                            "val": 0
                            },
                            {
                            "z": 12.5,
                            "val": 0
                            },
                            {
                            "z": 13.5,
                            "val": 0.6
                            },
                            {
                            "z": 22,
                            "val": 0.6
                            }
                            ]
                },
                "bridge_street_casing": {
                "color": "#d9d5c6",
                "width": [
                          "stops",
                          {
                          "z": 10,
                          "val": 0.5
                          },
                          {
                          "z": 12.5,
                          "val": 0.5
                          },
                          {
                          "z": 13,
                          "val": 0.5
                          },
                          {
                          "z": 14,
                          "val": 2.25
                          },
                          {
                          "z": 15,
                          "val": 5
                          },
                          {
                          "z": 16,
                          "val": 7
                          },
                          {
                          "z": 17,
                          "val": 9
                          },
                          {
                          "z": 18,
                          "val": 11
                          },
                          {
                          "z": 22,
                          "val": 11
                          }
                          ]
                },
                "bridge_street_group": {
                "opacity": [
                            "stops",
                            {
                            "z": 0,
                            "val": 0
                            },
                            {
                            "z": 13.5,
                            "val": 0
                            },
                            {
                            "z": 14.25,
                            "val": 1
                            },
                            {
                            "z": 22,
                            "val": 1
                            }
                            ]
                },
                "bridge_street": {
                "color": "street",
                "width": [
                          "stops",
                          {
                          "z": 11,
                          "val": 0
                          },
                          {
                          "z": 12.5,
                          "val": 0
                          },
                          {
                          "z": 13,
                          "val": 0.6
                          },
                          {
                          "z": 14,
                          "val": 1.2
                          },
                          {
                          "z": 15,
                          "val": 1.8
                          },
                          {
                          "z": 16,
                          "val": 3
                          },
                          {
                          "z": 17,
                          "val": 5
                          },
                          {
                          "z": 18,
                          "val": 8
                          },
                          {
                          "z": 22,
                          "val": 8
                          }
                          ]
                },
                "bridge_service_casing": {
                "color": "#000",
                "opacity": 0.04,
                "width": [
                          "stops",
                          {
                          "z": 0,
                          "val": 0.5
                          },
                          {
                          "z": 14,
                          "val": 0.5
                          },
                          {
                          "z": 15,
                          "val": 3
                          },
                          {
                          "z": 16,
                          "val": 3.5
                          },
                          {
                          "z": 17,
                          "val": 4
                          },
                          {
                          "z": 18,
                          "val": 5
                          },
                          {
                          "z": 19,
                          "val": 6
                          },
                          {
                          "z": 22,
                          "val": 6
                          }
                          ]
                },
                "bridge_service": {
                "color": "street",
                "width": 2
                },
                "bridge_aerialway_casing": {
                "color": "white",
                "opacity": 0.5,
                "width": [
                          "stops",
                          {
                          "z": 0,
                          "val": 2
                          },
                          {
                          "z": 13.5,
                          "val": 2
                          },
                          {
                          "z": 14,
                          "val": 2.5
                          },
                          {
                          "z": 15,
                          "val": 3
                          },
                          {
                          "z": 16,
                          "val": 3.5
                          },
                          {
                          "z": 17,
                          "val": 4
                          },
                          {
                          "z": 22,
                          "val": 5
                          }
                          ]
                },
                "bridge_aerialway": {
                "color": "#876",
                "opacity": 0.5,
                "width": [
                          "stops",
                          {
                          "z": 0,
                          "val": 0.8
                          },
                          {
                          "z": 13.5,
                          "val": 0.8
                          },
                          {
                          "z": 14,
                          "val": 1.4
                          },
                          {
                          "z": 15,
                          "val": 1.6
                          },
                          {
                          "z": 16,
                          "val": 2
                          },
                          {
                          "z": 17,
                          "val": 2.4
                          },
                          {
                          "z": 18,
                          "val": 3
                          },
                          {
                          "z": 22,
                          "val": 3
                          }
                          ]
                },
                "country_label": {
                "color": "country_text",
                "stroke": [
                           1,
                           1,
                           1,
                           0.5
                           ]
                },
                "country_label_line": {
                "color": "country_text",
                "width": 0.5,
                "opacity": 0.5
                },
                "marine_label": {
                "color": "marine_text",
                "stroke": "water"
                },
                "state_label": {
                "color": "#666",
                "strokeWidth": 0.4,
                "stroke": [
                           1,
                           1,
                           1,
                           0.8
                           ],
                "size": [
                         "stops",
                         {
                         "z": 0,
                         "val": 0
                         },
                         {
                         "z": 3.99,
                         "val": 0
                         },
                         {
                         "z": 4,
                         "val": 10
                         },
                         {
                         "z": 9.99,
                         "val": 16
                         },
                         {
                         "z": 10,
                         "val": 0
                         },
                         {
                         "z": 22,
                         "val": 0
                         }
                         ]
                },
                "place_label_city_point": {
                "color": "#4a4032",
                "radius": 3,
                "opacity": [
                            "stops",
                            {
                            "z": 0,
                            "val": 1
                            },
                            {
                            "z": 5.99,
                            "val": 1
                            },
                            {
                            "z": 6,
                            "val": 0
                            },
                            {
                            "z": 22,
                            "val": 0
                            }
                            ]
                },
                "place_label_city": {
                "color": "#4a4032",
                "strokeWidth": 0.4,
                "stroke": [
                           1,
                           1,
                           1,
                           0.8
                           ],
                "size": [
                         "stops",
                         {
                         "z": 0,
                         "val": 0
                         },
                         {
                         "z": 3.99,
                         "val": 0
                         },
                         {
                         "z": 4,
                         "val": 10
                         },
                         {
                         "z": 7,
                         "val": 14
                         },
                         {
                         "z": 14.99,
                         "val": 20
                         },
                         {
                         "z": 15,
                         "val": 0
                         },
                         {
                         "z": 22,
                         "val": 0
                         }
                         ],
                "translate": [
                              0,
                              [
                               "stops",
                               {
                               "z": 0,
                               "val": 10
                               },
                               {
                               "z": 4,
                               "val": 10
                               },
                               {
                               "z": 6,
                               "val": 30
                               },
                               {
                               "z": 7,
                               "val": 0
                               },
                               {
                               "z": 22,
                               "val": 0
                               }
                               ]
                              ]
                },
                "place_label_town": {
                "color": "#635644",
                "strokeWidth": 0.4,
                "stroke": [
                           1,
                           1,
                           1,
                           0.8
                           ],
                "size": [
                         "stops",
                         {
                         "z": 0,
                         "val": 14
                         },
                         {
                         "z": 12,
                         "val": 16
                         },
                         {
                         "z": 14,
                         "val": 20
                         },
                         {
                         "z": 16,
                         "val": 24
                         }
                         ]
                },
                "place_label_village": {
                "color": "#635644",
                "strokeWidth": 0.4,
                "stroke": [
                           1,
                           1,
                           1,
                           0.8
                           ],
                "size": [
                         "stops",
                         {
                         "z": 0,
                         "val": 12
                         },
                         {
                         "z": 12,
                         "val": 14
                         },
                         {
                         "z": 14,
                         "val": 28
                         },
                         {
                         "z": 16,
                         "val": 22
                         }
                         ]
                },
                "place_label_other": {
                "color": "#7d6c55",
                "stroke": [
                           1,
                           1,
                           1,
                           0.8
                           ],
                "size": [
                         "stops",
                         {
                         "z": 0,
                         "val": 10
                         },
                         {
                         "z": 14,
                         "val": 11
                         },
                         {
                         "z": 15,
                         "val": 12
                         },
                         {
                         "z": 16,
                         "val": 14
                         },
                         {"z": 22,
                         "val": 14
                         }
                         ]
                },
                "road_label": {
                "color": "#765",
                "stroke": [
                           1,
                           1,
                           1,
                           0.5
                           ],
                "size": [
                         "stops",
                         {
                         "z": 0,
                         "val": 12
                         },
                         {
                         "z": 14,
                         "val": 12
                         },
                         {
                         "z": 15,
                         "val": 13
                         },
                         {
                         "z": 22,
                         "val": 13
                         }
                         ]
                },
                "water_label": {
                "color": "water_text",
                "stroke": [
                           1,
                           1,
                           1,
                           0.75
                           ]
                },
                "waterway_label": {
                "color": "water_text",
                "stroke": [
                           1,
                           1,
                           1,
                           0.75
                           ]
                },
                "poi_airport": {
                "color": "#666",
                "image": "airport-12"
                },
                "poi_label_1": {
                "color": "#444",
                "stroke": [
                           1,
                           1,
                           1,
                           0.5
                           ],
                "translate": [
                              0,
                              24
                              ]
                },
                "poi_rail": {
                "color": "#666",
                "image": "rail-12",
                "opacity": [
                            "stops",
                            {
                            "z": 0,
                            "val": 0
                            },
                            {
                            "z": 16.75,
                            "val": 0
                            },
                            {
                            "z": 17,
                            "val": 1
                            },
                            {
                            "z": 22,
                            "val": 1
                            }
                            ]
                },
                "poi_park": {
                "color": "#666",
                "image": "park-12",
                "opacity": [
                            "stops",
                            {
                            "z": 0,
                            "val": 0
                            },
                            {
                            "z": 15.75,
                            "val": 0
                            },
                            {
                            "z": 16,
                            "val": 1
                            },
                            {
                            "z": 22,
                            "val": 1
                            }
                            ]
                },
                "poi_golf": {
                "color": "#666",
                "image": "golf-12",
                "opacity": [
                            "stops",
                            {
                            "z": 0,
                            "val": 0
                            },
                            {
                            "z": 15.75,
                            "val": 0
                            },
                            {
                            "z": 16,
                            "val": 1
                            },
                            {
                            "z": 22,
                            "val": 1
                            }
                            ]
                },
                "poi_hospital": {
                "color": "#666",
                "image": "hospital-12",
<<<<<<< HEAD
                "opacity": [
                            "stops",
                            {
                            "z": 0,
                            "val": 0
                            },
                            {
                            "z": 16.75,
                            "val": 0
                            },
                            {
                            "z": 17,
                            "val": 1
                            },
                            {
                            "z": 22,
                            "val": 1
                            }
                            ]
                },
                "poi_college": {
                "color": "#666",
                "image": "college-12",
                "opacity": [
                            "stops",
                            {
                            "z": 0,
                            "val": 0
                            },
                            {
                            "z": 16.75,
                            "val": 0
                            },
                            {
                            "z": 17,
                            "val": 1
                            },
                            {
                            "z": 22,
                            "val": 1
                            }
                            ]
                },
                "contour_label": {
                "color": "text",
                "stroke": "#fff",
                "size": 10
                }
                }
                }
                ],
    "sprite": "img/maki-sprite"
=======
                "translate": "point_translate",
            },
            "poi_playground": {
                "color": "maki",
                "image": "playground-12",
                "translate": "point_translate",
            },
            "poi_cafe": {
                "color": "maki",
                "image": "cafe-12",
                "translate": "point_translate",
            },
            "poi_beer": {
                "color": "maki",
                "image": "beer-12",
                "translate": "point_translate",
            },
            "satellite": {
                "type": "raster",
                "opacity": 0.25
            },
        }
    }, {
        "name": "satellite",
        "layers": {
            "building": {
                "enabled": false,
            },
            "building_wall": {
                "enabled": false,
            },
            "building_shadow": {
                "enabled": false,
            },
        }
    }],
    "sprite": "/img/maki-sprite"
>>>>>>> 7bfcde40
};<|MERGE_RESOLUTION|>--- conflicted
+++ resolved
@@ -821,7 +821,6 @@
         "marine_text": "#a0bdc0",
         "water_text": "#185869"
     },
-<<<<<<< HEAD
     "structure": [
                   {
                   "name": "background",
@@ -1305,270 +1304,6 @@
                 },
                 "admin_maritime": {
                 "color": "#c0d6d6",
-=======
-    "structure": [{
-        "name": "background",
-        "bucket": "background"
-    }, {
-        "name": "satellite",
-        "bucket": "satellite"
-    }, {
-        "name": "waterway_other",
-        "bucket": "waterway_other"
-    }, {
-        "name": "waterway_river",
-        "bucket": "waterway_river"
-    }, {
-        "name": "waterway_stream_canal",
-        "bucket": "waterway_stream_canal"
-    }, {
-        "name": "landuse_park",
-        "bucket": "landuse_park"
-    }, {
-        "name": "landuse_cemetary",
-        "bucket": "landuse_cemetary"
-    }, {
-        "name": "landuse_hospital",
-        "bucket": "landuse_hospital"
-    }, {
-        "name": "landuse_school",
-        "bucket": "landuse_school"
-    }, {
-        "name": "landuse_wood",
-        "bucket": "landuse_wood"
-    }, {
-        "name": "water",
-        "bucket": "water"
-    }, {
-        "name": "water_offset",
-        "bucket": "water"
-    }, {
-        "name": "aeroway_fill",
-        "bucket": "aeroway_fill"
-    }, {
-        "name": "aeroway_runway",
-        "bucket": "aeroway_runway"
-    }, {
-        "name": "aeroway_taxiway",
-        "bucket": "aeroway_taxiway"
-    }, {
-        "name": "building_shadow",
-        "bucket": "building"
-    }, {
-        "name": "building",
-        "bucket": "building"
-    }, {
-        "name": "building_wall",
-        "bucket": "building"
-    }, {
-        "name": "tunnel_motorway_link_casing",
-        "bucket": "tunnel_motorway_link"
-    }, {
-        "name": "tunnel_motorway_casing",
-        "bucket": "tunnel_motorway"
-    }, {
-        "name": "tunnel_motorway_link",
-        "bucket": "tunnel_motorway_link"
-    }, {
-        "name": "tunnel_motorway",
-        "bucket": "tunnel_motorway"
-    }, {
-        "name": "tunnel_path",
-        "bucket": "tunnel_path"
-    }, {
-        "name": "tunnel_major_rail",
-        "bucket": "tunnel_major_rail"
-    }, {
-        "name": "tunnel_major_rail_hatching",
-        "bucket": "tunnel_major_rail"
-    }, {
-        "name": "tunnel_service_casing",
-        "bucket": "tunnel_service"
-    }, {
-        "name": "tunnel_service",
-        "bucket": "tunnel_service"
-    }, {
-        "name": "tunnel_main_casing",
-        "bucket": "tunnel_main"
-    }, {
-        "name": "tunnel_street_casing",
-        "bucket": "tunnel_street"
-    }, {
-        "name": "tunnel_street",
-        "bucket": "tunnel_street"
-    }, {
-        "name": "tunnel_main",
-        "bucket": "tunnel_main"
-    }, {
-        "name": "road_motorway_link_casing",
-        "bucket": "motorway_link"
-    }, {
-        "name": "road_service_casing",
-        "bucket": "service"
-    }, {
-        "name": "road_main_casing",
-        "bucket": "main"
-    }, {
-        "name": "road_street_casing",
-        "bucket": "street"
-    }, {
-        "name": "road_motorway_link",
-        "bucket": "motorway_link"
-    }, {
-        "name": "road_service",
-        "bucket": "service"
-    }, {
-        "name": "road_street",
-        "bucket": "street"
-    }, {
-        "name": "road_main",
-        "bucket": "main"
-    }, {
-        "name": "road_motorway_casing",
-        "bucket": "motorway"
-    }, {
-        "name": "road_motorway",
-        "bucket": "motorway"
-    }, {
-        "name": "bridge_service_casing",
-        "bucket": "bridge_service"
-    }, {
-        "name": "bridge_service",
-        "bucket": "bridge_service"
-    }, {
-        "name": "bridge_main_casing",
-        "bucket": "bridge_main"
-    }, {
-        "name": "bridge_main",
-        "bucket": "bridge_main"
-    }, {
-        "name": "bridge_street_casing",
-        "bucket": "bridge_street"
-    }, {
-        "name": "bridge_street",
-        "bucket": "bridge_street"
-    }, {
-        "name": "bridge_motorway_link_casing",
-        "bucket": "bridge_motorway_link"
-    }, {
-        "name": "bridge_motorway_link",
-        "bucket": "bridge_motorway_link"
-    }, {
-        "name": "bridge_motorway_casing",
-        "bucket": "bridge_motorway"
-    }, {
-        "name": "bridge_motorway",
-        "bucket": "bridge_motorway"
-    }, {
-        "name": "road_path",
-        "bucket": "path"
-    }, {
-        "name": "road_major_rail",
-        "bucket": "major_rail"
-    }, {
-        "name": "road_major_rail_hatching",
-        "bucket": "major_rail"
-    }, {
-        "name": "bridge_path",
-        "bucket": "bridge_path"
-    }, {
-        "name": "bridge_major_rail",
-        "bucket": "bridge_major_rail"
-    }, {
-        "name": "bridge_major_rail_hatching",
-        "bucket": "bridge_major_rail"
-    }, {
-        "name": "admin_level_3",
-        "bucket": "admin_level_3"
-    }, {
-        "name": "admin_level_2",
-        "bucket": "admin_level_2"
-    }, {
-        "name": "admin_maritime",
-        "bucket": "admin_maritime"
-    }, {
-        "name": "country_label_line",
-        "bucket": "country_label_line"
-    }, {
-        "name": "country_label",
-        "bucket": "country_label"
-    }, {
-        "name": "marin_label_1",
-        "bucket": "marin_label_1"
-    }, {
-        "name": "marin_label_2",
-        "bucket": "marin_label_2"
-    }, {
-        "name": "marin_label_3",
-        "bucket": "marin_label_3"
-    }, {
-        "name": "place_label_city_point",
-        "bucket": "place_label_city_point"
-    }, {
-        "name": "place_label_city",
-        "bucket": "place_label_city"
-    }, {
-        "name": "place_label_town",
-        "bucket": "place_label_town"
-    }, {
-        "name": "place_label_village",
-        "bucket": "place_label_village"
-    }, {
-        "name": "place_label_other",
-        "bucket": "place_label_other"
-    }, {
-        "name": "road_label",
-        "bucket": "road_label"
-    }, {
-        "name": "poi_label",
-        "bucket": "poi_label"
-    }, {
-        "name": "water_label",
-        "bucket": "water_label"
-    }, {
-        "name": "poi_airport",
-        "bucket": "poi_airport"
-    }, {
-        "name": "poi_rail",
-        "bucket": "poi_rail"
-    }, {
-        "name": "poi_bus",
-        "bucket": "poi_bus"
-    }, {
-        "name": "poi_fire_station",
-        "bucket": "poi_fire_station"
-    }, {
-        "name": "poi_restaurant",
-        "bucket": "poi_restaurant"
-    }, {
-        "name": "poi_park",
-        "bucket": "poi_park"
-    }, {
-        "name": "poi_hospital",
-        "bucket": "poi_hospital"
-    }, {
-        "name": "poi_playground",
-        "bucket": "poi_playground"
-    }, {
-        "name": "poi_cafe",
-        "bucket": "poi_cafe"
-    }, {
-        "name": "poi_beer",
-        "bucket": "poi_beer"
-    }],
-    "classes": [{
-        "name": "default",
-        "layers": {
-            "background": {
-                "color": "land",
-            },
-            "admin_maritime": {
-                "color": "#cfe0fa",
-                "width": 4.5,
-            },
-            "admin_level_2": {
-                "color": "#446",
->>>>>>> 7bfcde40
                 "width": [
                           "stops",
                           {
@@ -4170,7 +3905,6 @@
                 "poi_hospital": {
                 "color": "#666",
                 "image": "hospital-12",
-<<<<<<< HEAD
                 "opacity": [
                             "stops",
                             {
@@ -4223,43 +3957,4 @@
                 }
                 ],
     "sprite": "img/maki-sprite"
-=======
-                "translate": "point_translate",
-            },
-            "poi_playground": {
-                "color": "maki",
-                "image": "playground-12",
-                "translate": "point_translate",
-            },
-            "poi_cafe": {
-                "color": "maki",
-                "image": "cafe-12",
-                "translate": "point_translate",
-            },
-            "poi_beer": {
-                "color": "maki",
-                "image": "beer-12",
-                "translate": "point_translate",
-            },
-            "satellite": {
-                "type": "raster",
-                "opacity": 0.25
-            },
-        }
-    }, {
-        "name": "satellite",
-        "layers": {
-            "building": {
-                "enabled": false,
-            },
-            "building_wall": {
-                "enabled": false,
-            },
-            "building_shadow": {
-                "enabled": false,
-            },
-        }
-    }],
-    "sprite": "/img/maki-sprite"
->>>>>>> 7bfcde40
 };