{
  'targets': [
    { 'target_name': 'mbgl-linux',
      'product_name': 'mbgl-linux',
      'type': 'static_library',
      'standalone_static_library': 1,
      'hard_dependency': 1,
      'variables': {
        'cflags_cc': [
          '<@(png_cflags)',
<<<<<<< HEAD
	      '<@(jpeg_cflags)',
=======
	  '<@(jpeg_cflags)',
>>>>>>> 79017060
          '<@(uv_cflags)',
          '<@(curl_cflags)',
          '<@(nu_cflags)',
          '-I<(boost_root)/include',
        ],
        'cflags': [
          '<@(uv_cflags)',
          '<@(nu_cflags)',
        ],
        'ldflags': [
          '<@(png_ldflags)',
          '<@(jpeg_ldflags)',
          '<@(uv_ldflags)',
          '<@(curl_ldflags)',
          '<@(nu_ldflags)',
        ],
      },
      'sources': [
        '../platform/default/cache_database_tmp.cpp',
        '../platform/default/log_stderr.cpp',
        '../platform/default/string_stdlib.cpp',
        '../platform/default/http_request_baton_curl.cpp',
        '../platform/default/image.cpp',
        '../platform/default/image_reader.cpp',
        '../platform/default/png_reader.cpp',
        '../platform/default/jpeg_reader.cpp',
      ],
      'include_dirs': [
        '../include',
      ],
      'link_settings': {
        'libraries': [
          '<@(png_static_libs)',
        ],
      },
      'conditions': [
        ['OS == "mac"', {
          'xcode_settings': {
            'OTHER_CPLUSPLUSFLAGS': [ '<@(cflags_cc)' ],
            'OTHER_CFLAGS': [ '<@(cflags)' ],
          }
        }, {
          'cflags_cc': [ '<@(cflags_cc)' ],
          'cflags': [ '<@(cflags)' ],
        }]
      ],
      'direct_dependent_settings': {
        'include_dirs': [
          '../include',
        ],
        'conditions': [
          ['OS == "mac"', {
            'xcode_settings': {
              'OTHER_LDFLAGS': [ '<@(ldflags)' ],
            }
          }, {
            'ldflags': [ '<@(ldflags)' ],
          }]
        ],
      },
    },
  ],
}<|MERGE_RESOLUTION|>--- conflicted
+++ resolved
@@ -8,11 +8,7 @@
       'variables': {
         'cflags_cc': [
           '<@(png_cflags)',
-<<<<<<< HEAD
-	      '<@(jpeg_cflags)',
-=======
 	  '<@(jpeg_cflags)',
->>>>>>> 79017060
           '<@(uv_cflags)',
           '<@(curl_cflags)',
           '<@(nu_cflags)',
