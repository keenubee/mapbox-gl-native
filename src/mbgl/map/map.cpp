--- conflicted
+++ resolved
@@ -240,7 +240,7 @@
 
 void Map::pause(bool waitForPause) {
     assert(std::this_thread::get_id() == mainThread);
-    assert(async);
+    assert(mode == Mode::Continuous);
     mutexRun.lock();
     pausing = true;
     mutexRun.unlock();
@@ -258,7 +258,7 @@
 
 void Map::resume() {
     assert(std::this_thread::get_id() == mainThread);
-    assert(async);
+    assert(mode == Mode::Continuous);
 
     mutexRun.lock();
     pausing = false;
@@ -267,14 +267,11 @@
 }
 
 void Map::run() {
-<<<<<<< HEAD
 #ifdef __ANDROID__
     COFFEE_TRY() {
 #endif
 
-=======
     if (mode == Mode::None) {
->>>>>>> 2731b582
 #ifndef NDEBUG
         mapThread = mainThread;
 #endif
@@ -282,14 +279,14 @@
     }
     assert(std::this_thread::get_id() == mapThread);
 
-    if (async) {
+    if (mode == Mode::Continuous) {
         checkForPause();
     }
 
     setup();
     prepare();
 
-    if (async) {
+    if (mode == Mode::Continuous) {
         terminating = false;
         while(!terminating) {
             uv_run(**loop, UV_RUN_DEFAULT);
@@ -383,7 +380,7 @@
     // TODO: Make threadsafe.
 
     styleURL = url;
-    if (async) {
+    if (mode == Mode::Continuous) {
         stop();
         start();
     }
